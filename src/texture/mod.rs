/*!

A texture is an image available for drawing.

To create a texture, you must first create a struct that implements one of `Texture1dData`,
 `Texture2dData` or `Texture3dData`. Then call the appropriate `new` function of the type of
 texture that you desire.

The most common types of textures are `CompressedTexture2d` and `Texture2d` (the two dimensions
being the width and height), it is what you will use most of the time.

*/

use {gl, libc, framebuffer};

#[cfg(feature = "image")]
use image;

use std::{fmt, mem, ptr};
use std::sync::Arc;
use std::rc::Rc;

use buffer::{mod, Buffer};
use context::GlVersion;
use uniforms::{UniformValue, UniformValueBinder};
use {Surface, GlObject, ToGlEnum};

pub use self::pixel::PixelValue;

mod pixel;

include!(concat!(env!("OUT_DIR"), "/textures.rs"));

/// Trait that describes a texture.
pub trait Texture {
	/// Returns a reference to an opaque type necessary to make things work.
	#[experimental = "May be changed to something totally different"]
	fn get_implementation(&self) -> &TextureImplementation;

	/// Returns the width in pixels of the texture.
	fn get_width(&self) -> u32 {
		self.get_implementation().width
	}

	/// Returns the height in pixels of the texture, or `None` for one dimension textures.
	fn get_height(&self) -> Option<u32> {
		self.get_implementation().height.clone()
	}

	/// Returns the depth in pixels of the texture, or `None` for one or two dimension textures.
	fn get_depth(&self) -> Option<u32> {
		self.get_implementation().depth.clone()
	}

	/// Returns the number of textures in the array, or `None` for non-arrays.
	fn get_array_size(&self) -> Option<u32> {
		self.get_implementation().array_size.clone()
	}
}

/// List of client-side pixel formats.
///
/// These are all the possible formats of data when uploading to a texture.
#[allow(missing_docs)]
#[deriving(Show, Clone, Copy, PartialEq, Eq)]
pub enum ClientFormat {
	U8,
	U8U8,
	U8U8U8,
	U8U8U8U8,
	I8,
	I8I8,
	I8I8I8,
	I8I8I8I8,
	U16,
	U16U16,
	U16U16U16,
	U16U16U16U16,
	I16,
	I16I16,
	I16I16I16,
	I16I16I16I16,
	U32,
	U32U32,
	U32U32U32,
	U32U32U32U32,
	I32,
	I32I32,
	I32I32I32,
	I32I32I32I32,
	U3U3U2,
	U5U6U5,
	U4U4U4U4,
	U5U5U5U1,
	U10U10U10U2,
	F16,
	F16F16,
	F16F16F16,
	F16F16F16F16,
	F32,
	F32F32,
	F32F32F32,
	F32F32F32F32,
}

impl ClientFormat {
	/// Returns the size in bytes of a pixel of this type.
	pub fn get_size(&self) -> uint {
		use std::mem;

		match *self {
			ClientFormat::U8 => 1 * mem::size_of::<u8>(),
			ClientFormat::U8U8 => 2 * mem::size_of::<u8>(),
			ClientFormat::U8U8U8 => 3 * mem::size_of::<u8>(),
			ClientFormat::U8U8U8U8 => 4 * mem::size_of::<u8>(),
			ClientFormat::I8 => 1 * mem::size_of::<i8>(),
			ClientFormat::I8I8 => 2 * mem::size_of::<i8>(),
			ClientFormat::I8I8I8 => 3 * mem::size_of::<i8>(),
			ClientFormat::I8I8I8I8 => 4 * mem::size_of::<i8>(),
			ClientFormat::U16 => 1 * mem::size_of::<u16>(),
			ClientFormat::U16U16 => 2 * mem::size_of::<u16>(),
			ClientFormat::U16U16U16 => 3 * mem::size_of::<u16>(),
			ClientFormat::U16U16U16U16 => 4 * mem::size_of::<u16>(),
			ClientFormat::I16 => 1 * mem::size_of::<i16>(),
			ClientFormat::I16I16 => 2 * mem::size_of::<i16>(),
			ClientFormat::I16I16I16 => 3 * mem::size_of::<i16>(),
			ClientFormat::I16I16I16I16 => 4 * mem::size_of::<i16>(),
			ClientFormat::U32 => 1 * mem::size_of::<u32>(),
			ClientFormat::U32U32 => 2 * mem::size_of::<u32>(),
			ClientFormat::U32U32U32 => 3 * mem::size_of::<u32>(),
			ClientFormat::U32U32U32U32 => 4 * mem::size_of::<u32>(),
			ClientFormat::I32 => 1 * mem::size_of::<i32>(),
			ClientFormat::I32I32 => 2 * mem::size_of::<i32>(),
			ClientFormat::I32I32I32 => 3 * mem::size_of::<i32>(),
			ClientFormat::I32I32I32I32 => 4 * mem::size_of::<i32>(),
			ClientFormat::U3U3U2 => (3 + 3 + 2) / 8,
			ClientFormat::U5U6U5 => (5 + 6 + 5) / 8,
			ClientFormat::U4U4U4U4 => (4 + 4 + 4 + 4) / 8,
			ClientFormat::U5U5U5U1 => (5 + 5 + 5 + 1) / 8,
			ClientFormat::U10U10U10U2 => (10 + 10 + 10 + 2) / 2,
			ClientFormat::F16 => 16 / 8,
			ClientFormat::F16F16 => (16 + 16) / 8,
			ClientFormat::F16F16F16 => (16 + 16 + 16) / 8,
			ClientFormat::F16F16F16F16 => (16 + 16 + 16 + 16) / 8,
			ClientFormat::F32 => 1 * mem::size_of::<f32>(),
			ClientFormat::F32F32 => 2 * mem::size_of::<f32>(),
			ClientFormat::F32F32F32 => 3 * mem::size_of::<f32>(),
			ClientFormat::F32F32F32F32 => 4 * mem::size_of::<f32>(),
		}
	}

	/// Returns a (format, type) tuple.
	#[doc(hidden)]      // TODO: shouldn't be pub
	pub fn to_gl_enum(&self) -> (gl::types::GLenum, gl::types::GLenum) {
		match *self {
			ClientFormat::U8 => (gl::RED, gl::UNSIGNED_BYTE),
			ClientFormat::U8U8 => (gl::RG, gl::UNSIGNED_BYTE),
			ClientFormat::U8U8U8 => (gl::RGB, gl::UNSIGNED_BYTE),
			ClientFormat::U8U8U8U8 => (gl::RGBA, gl::UNSIGNED_BYTE),
			ClientFormat::I8 => (gl::RED, gl::BYTE),
			ClientFormat::I8I8 => (gl::RG, gl::BYTE),
			ClientFormat::I8I8I8 => (gl::RGB, gl::BYTE),
			ClientFormat::I8I8I8I8 => (gl::RGBA, gl::BYTE),
			ClientFormat::U16 => (gl::RED, gl::UNSIGNED_SHORT),
			ClientFormat::U16U16 => (gl::RG, gl::UNSIGNED_SHORT),
			ClientFormat::U16U16U16 => (gl::RGB, gl::UNSIGNED_SHORT),
			ClientFormat::U16U16U16U16 => (gl::RGBA, gl::UNSIGNED_SHORT),
			ClientFormat::I16 => (gl::RED, gl::SHORT),
			ClientFormat::I16I16 => (gl::RG, gl::SHORT),
			ClientFormat::I16I16I16 => (gl::RGB, gl::SHORT),
			ClientFormat::I16I16I16I16 => (gl::RGBA, gl::SHORT),
			ClientFormat::U32 => (gl::RED, gl::UNSIGNED_INT),
			ClientFormat::U32U32 => (gl::RG, gl::UNSIGNED_INT),
			ClientFormat::U32U32U32 => (gl::RGB, gl::UNSIGNED_INT),
			ClientFormat::U32U32U32U32 => (gl::RGBA, gl::UNSIGNED_INT),
			ClientFormat::I32 => (gl::RED, gl::INT),
			ClientFormat::I32I32 => (gl::RG, gl::INT),
			ClientFormat::I32I32I32 => (gl::RGB, gl::INT),
			ClientFormat::I32I32I32I32 => (gl::RGBA, gl::INT),
			ClientFormat::U3U3U2 => (gl::RGB, gl::UNSIGNED_BYTE_3_3_2),
			ClientFormat::U5U6U5 => (gl::RGB, gl::UNSIGNED_SHORT_5_6_5),
			ClientFormat::U4U4U4U4 => (gl::RGBA, gl::UNSIGNED_SHORT_4_4_4_4),
			ClientFormat::U5U5U5U1 => (gl::RGBA, gl::UNSIGNED_SHORT_5_5_5_1),
			ClientFormat::U10U10U10U2 => (gl::RGBA, gl::UNSIGNED_INT_10_10_10_2),
			ClientFormat::F16 => (gl::RED, gl::HALF_FLOAT),
			ClientFormat::F16F16 => (gl::RG, gl::HALF_FLOAT),
			ClientFormat::F16F16F16 => (gl::RGB, gl::HALF_FLOAT),
			ClientFormat::F16F16F16F16 => (gl::RGBA, gl::HALF_FLOAT),
			ClientFormat::F32 => (gl::RED, gl::FLOAT),
			ClientFormat::F32F32 => (gl::RG, gl::FLOAT),
			ClientFormat::F32F32F32 => (gl::RGB, gl::FLOAT),
			ClientFormat::F32F32F32F32 => (gl::RGBA, gl::FLOAT),
		}
	}

	/// Returns a (format, type) tuple corresponding to the "signed integer" format, if possible.
	fn to_gl_enum_int(&self) -> Option<(gl::types::GLenum, gl::types::GLenum)> {
		let (components, format) = self.to_gl_enum();

		let components = match components {
			gl::RED => gl::RED_INTEGER,
			gl::RG => gl::RG_INTEGER,
			gl::RGB => gl::RGB_INTEGER,
			gl::RGBA => gl::RGBA_INTEGER,
			_ => return None
		};

		match format {
			gl::BYTE => (),
			gl::SHORT => (),
			gl::INT => (),
			_ => return None
		};

		Some((components, format))
	}

	/// Returns a (format, type) tuple corresponding to the "unsigned integer" format, if possible.
	fn to_gl_enum_uint(&self) -> Option<(gl::types::GLenum, gl::types::GLenum)> {
		let (components, format) = self.to_gl_enum();

		let components = match components {
			gl::RED => gl::RED_INTEGER,
			gl::RG => gl::RG_INTEGER,
			gl::RGB => gl::RGB_INTEGER,
			gl::RGBA => gl::RGBA_INTEGER,
			_ => return None
		};

		match format {
			gl::UNSIGNED_BYTE => (),
			gl::UNSIGNED_SHORT => (),
			gl::UNSIGNED_INT => (),
			gl::UNSIGNED_BYTE_3_3_2 => (),
			gl::UNSIGNED_SHORT_5_6_5 => (),
			gl::UNSIGNED_SHORT_4_4_4_4 => (),
			gl::UNSIGNED_SHORT_5_5_5_1 => (),
			gl::UNSIGNED_INT_10_10_10_2 => (),
			_ => return None
		};

		Some((components, format))
	}

	/// Returns the default corresponding floating-point-like internal format.
	pub fn to_float_internal_format(&self) -> Option<UncompressedFloatFormat> {
		match *self {
			ClientFormat::U8 => Some(UncompressedFloatFormat::U8),
			ClientFormat::U8U8 => Some(UncompressedFloatFormat::U8U8),
			ClientFormat::U8U8U8 => Some(UncompressedFloatFormat::U8U8U8),
			ClientFormat::U8U8U8U8 => Some(UncompressedFloatFormat::U8U8U8U8),
			ClientFormat::I8 => Some(UncompressedFloatFormat::I8),
			ClientFormat::I8I8 => Some(UncompressedFloatFormat::I8I8),
			ClientFormat::I8I8I8 => Some(UncompressedFloatFormat::I8I8I8),
			ClientFormat::I8I8I8I8 => Some(UncompressedFloatFormat::I8I8I8I8),
			ClientFormat::U16 => Some(UncompressedFloatFormat::U16),
			ClientFormat::U16U16 => Some(UncompressedFloatFormat::U16U16),
			ClientFormat::U16U16U16 => None,
			ClientFormat::U16U16U16U16 => Some(UncompressedFloatFormat::U16U16U16U16),
			ClientFormat::I16 => Some(UncompressedFloatFormat::I16),
			ClientFormat::I16I16 => Some(UncompressedFloatFormat::I16I16),
			ClientFormat::I16I16I16 => Some(UncompressedFloatFormat::I16I16I16),
			ClientFormat::I16I16I16I16 => None,
			ClientFormat::U32 => None,
			ClientFormat::U32U32 => None,
			ClientFormat::U32U32U32 => None,
			ClientFormat::U32U32U32U32 => None,
			ClientFormat::I32 => None,
			ClientFormat::I32I32 => None,
			ClientFormat::I32I32I32 => None,
			ClientFormat::I32I32I32I32 => None,
			ClientFormat::U3U3U2 => None,
			ClientFormat::U5U6U5 => None,
			ClientFormat::U4U4U4U4 => Some(UncompressedFloatFormat::U4U4U4U4),
			ClientFormat::U5U5U5U1 => Some(UncompressedFloatFormat::U5U5U5U1),
			ClientFormat::U10U10U10U2 => Some(UncompressedFloatFormat::U10U10U10U2),
			ClientFormat::F16 => Some(UncompressedFloatFormat::F16),
			ClientFormat::F16F16 => Some(UncompressedFloatFormat::F16F16),
			ClientFormat::F16F16F16 => Some(UncompressedFloatFormat::F16F16F16),
			ClientFormat::F16F16F16F16 => Some(UncompressedFloatFormat::F16F16F16F16),
			ClientFormat::F32 => Some(UncompressedFloatFormat::F32),
			ClientFormat::F32F32 => Some(UncompressedFloatFormat::F32F32),
			ClientFormat::F32F32F32 => Some(UncompressedFloatFormat::F32F32F32),
			ClientFormat::F32F32F32F32 => Some(UncompressedFloatFormat::F32F32F32F32),
		}
	}

	/// Returns a GLenum corresponding to the default floating-point-like format corresponding
	/// to this client format.
	fn to_default_float_format(&self) -> gl::types::GLenum {
		self.to_float_internal_format()
			.map(|e| e.to_glenum())
			.unwrap_or_else(|| self.to_gl_enum().0)
	}

	/// Returns a GLenum corresponding to the default compressed format corresponding
	/// to this client format.
	fn to_default_compressed_format(&self) -> gl::types::GLenum {
		match *self {
			ClientFormat::U8 => gl::COMPRESSED_RED,
			ClientFormat::U8U8 => gl::COMPRESSED_RG,
			ClientFormat::U8U8U8 => gl::COMPRESSED_RGB,
			ClientFormat::U8U8U8U8 => gl::COMPRESSED_RGBA,
			ClientFormat::I8 => gl::COMPRESSED_RED,
			ClientFormat::I8I8 => gl::COMPRESSED_RG,
			ClientFormat::I8I8I8 => gl::COMPRESSED_RGB,
			ClientFormat::I8I8I8I8 => gl::COMPRESSED_RGBA,
			ClientFormat::U16 => gl::COMPRESSED_RED,
			ClientFormat::U16U16 => gl::COMPRESSED_RG,
			ClientFormat::U16U16U16 => gl::COMPRESSED_RGB,
			ClientFormat::U16U16U16U16 => gl::COMPRESSED_RGBA,
			ClientFormat::I16 => gl::COMPRESSED_RED,
			ClientFormat::I16I16 => gl::COMPRESSED_RG,
			ClientFormat::I16I16I16 => gl::COMPRESSED_RGB,
			ClientFormat::I16I16I16I16 => gl::COMPRESSED_RGBA,
			ClientFormat::U32 => gl::COMPRESSED_RED,
			ClientFormat::U32U32 => gl::COMPRESSED_RG,
			ClientFormat::U32U32U32 => gl::COMPRESSED_RGB,
			ClientFormat::U32U32U32U32 => gl::COMPRESSED_RGBA,
			ClientFormat::I32 => gl::COMPRESSED_RED,
			ClientFormat::I32I32 => gl::COMPRESSED_RG,
			ClientFormat::I32I32I32 => gl::COMPRESSED_RGB,
			ClientFormat::I32I32I32I32 => gl::COMPRESSED_RGBA,
			ClientFormat::U3U3U2 => gl::COMPRESSED_RGB,
			ClientFormat::U5U6U5 => gl::COMPRESSED_RGB,
			ClientFormat::U4U4U4U4 => gl::COMPRESSED_RGBA,
			ClientFormat::U5U5U5U1 => gl::COMPRESSED_RGBA,
			ClientFormat::U10U10U10U2 => gl::COMPRESSED_RGBA,
			ClientFormat::F16 => gl::COMPRESSED_RED,
			ClientFormat::F16F16 => gl::COMPRESSED_RG,
			ClientFormat::F16F16F16 => gl::COMPRESSED_RGB,
			ClientFormat::F16F16F16F16 => gl::COMPRESSED_RGBA,
			ClientFormat::F32 => gl::COMPRESSED_RED,
			ClientFormat::F32F32 => gl::COMPRESSED_RG,
			ClientFormat::F32F32F32 => gl::COMPRESSED_RGB,
			ClientFormat::F32F32F32F32 => gl::COMPRESSED_RGBA,
		}
	}
}

/// List of uncompressed pixel formats that contain floating points-like data.
///
/// Some formats are marked as "guaranteed to be supported". What this means is that you are
/// certain that the backend will use exactly these formats. If you try to use a format that
/// is not supported by the backend, it will automatically fall back to a larger format.
#[deriving(Show, Clone, Copy, PartialEq, Eq)]
pub enum UncompressedFloatFormat {
	///
	///
	/// Guaranteed to be supported for both textures and renderbuffers.
	U8,
	///
	///
	/// Guaranteed to be supported for textures.
	I8,
	///
	///
	/// Guaranteed to be supported for both textures and renderbuffers.
	U16,
	///
	///
	/// Guaranteed to be supported for textures.
	I16,
	///
	///
	/// Guaranteed to be supported for both textures and renderbuffers.
	U8U8,
	///
	///
	/// Guaranteed to be supported for textures.
	I8I8,
	///
	///
	/// Guaranteed to be supported for both textures and renderbuffers.
	U16U16,
	///
	///
	/// Guaranteed to be supported for textures.
	I16I16,
	///
	U3U32U,
	///
	U4U4U4,
	///
	U5U5U5,
	///
	///
	/// Guaranteed to be supported for textures.
	U8U8U8,
	///
	///
	/// Guaranteed to be supported for textures.
	I8I8I8,
	///
	U10U10U10,
	///
	U12U12U12,
	///
	///
	/// Guaranteed to be supported for textures.
	I16I16I16,
	///
	U2U2U2U2,
	///
	U4U4U4U4,
	///
	U5U5U5U1,
	///
	///
	/// Guaranteed to be supported for both textures and renderbuffers.
	U8U8U8U8,
	///
	///
	/// Guaranteed to be supported for textures.
	I8I8I8I8,
	///
	///
	/// Guaranteed to be supported for both textures and renderbuffers.
	U10U10U10U2,
	///
	U12U12U12U12,
	///
	///
	/// Guaranteed to be supported for both textures and renderbuffers.
	U16U16U16U16,
	///
	///
	/// Guaranteed to be supported for both textures and renderbuffers.
	F16,
	///
	///
	/// Guaranteed to be supported for both textures and renderbuffers.
	F16F16,
	///
	///
	/// Guaranteed to be supported for textures.
	F16F16F16,
	///
	///
	/// Guaranteed to be supported for both textures and renderbuffers.
	F16F16F16F16,
	///
	///
	/// Guaranteed to be supported for both textures and renderbuffers.
	F32,
	///
	///
	/// Guaranteed to be supported for both textures and renderbuffers.
	F32F32,
	///
	///
	/// Guaranteed to be supported for textures.
	F32F32F32,
	///
	///
	/// Guaranteed to be supported for both textures and renderbuffers.
	F32F32F32F32,
	///
	///
	/// Guaranteed to be supported for both textures and renderbuffers.
	F11F11F10,
	/// Uses three components of 9 bits of precision that all share the same exponent.
	///
	/// Use this format only if all the components are approximately equal.
	///
	/// Guaranteed to be supported for textures.
	F9F9F9,
}

impl ToGlEnum for UncompressedFloatFormat {
	fn to_glenum(&self) -> gl::types::GLenum {
		match *self {
			UncompressedFloatFormat::U8 => gl::R8,
			UncompressedFloatFormat::I8 => gl::R8_SNORM,
			UncompressedFloatFormat::U16 => gl::R16,
			UncompressedFloatFormat::I16 => gl::R16_SNORM,
			UncompressedFloatFormat::U8U8 => gl::RG8,
			UncompressedFloatFormat::I8I8 => gl::RG8_SNORM,
			UncompressedFloatFormat::U16U16 => gl::RG16,
			UncompressedFloatFormat::I16I16 => gl::RG16_SNORM,
			UncompressedFloatFormat::U3U32U => gl::R3_G3_B2,
			UncompressedFloatFormat::U4U4U4 => gl::RGB4,
			UncompressedFloatFormat::U5U5U5 => gl::RGB5,
			UncompressedFloatFormat::U8U8U8 => gl::RGB8,
			UncompressedFloatFormat::I8I8I8 => gl::RGB8_SNORM,
			UncompressedFloatFormat::U10U10U10 => gl::RGB10,
			UncompressedFloatFormat::U12U12U12 => gl::RGB12,
			UncompressedFloatFormat::I16I16I16 => gl::RGB16_SNORM,
			UncompressedFloatFormat::U2U2U2U2 => gl::RGBA2,
			UncompressedFloatFormat::U4U4U4U4 => gl::RGBA4,
			UncompressedFloatFormat::U5U5U5U1 => gl::RGB5_A1,
			UncompressedFloatFormat::U8U8U8U8 => gl::RGBA8,
			UncompressedFloatFormat::I8I8I8I8 => gl::RGBA8_SNORM,
			UncompressedFloatFormat::U10U10U10U2 => gl::RGB10_A2,
			UncompressedFloatFormat::U12U12U12U12 => gl::RGBA12,
			UncompressedFloatFormat::U16U16U16U16 => gl::RGBA16,
			UncompressedFloatFormat::F16 => gl::R16F,
			UncompressedFloatFormat::F16F16 => gl::RG16F,
			UncompressedFloatFormat::F16F16F16 => gl::RGB16F,
			UncompressedFloatFormat::F16F16F16F16 => gl::RGBA16F,
			UncompressedFloatFormat::F32 => gl::R32F,
			UncompressedFloatFormat::F32F32 => gl::RG32F,
			UncompressedFloatFormat::F32F32F32 => gl::RGB32F,
			UncompressedFloatFormat::F32F32F32F32 => gl::RGBA32F,
			UncompressedFloatFormat::F11F11F10 => gl::R11F_G11F_B10F,
			UncompressedFloatFormat::F9F9F9 => gl::RGB9_E5,
		}
	}
}

/// List of uncompressed pixel formats that contain signed integral data.
#[allow(missing_docs)]
#[deriving(Show, Clone, Copy, PartialEq, Eq)]
pub enum UncompressedIntFormat {
	I8,
	I16,
	I32,
	I8I8,
	I16I16,
	I32I32,
	I8I8I8,
	/// May not be supported by renderbuffers.
	I16I16I16,
	/// May not be supported by renderbuffers.
	I32I32I32,
	/// May not be supported by renderbuffers.
	I8I8I8I8,
	I16I16I16I16,
	I32I32I32I32,
}

impl ToGlEnum for UncompressedIntFormat {
	fn to_glenum(&self) -> gl::types::GLenum {
		match *self {
			UncompressedIntFormat::I8 => gl::R8I,
			UncompressedIntFormat::I16 => gl::R16I,
			UncompressedIntFormat::I32 => gl::R32I,
			UncompressedIntFormat::I8I8 => gl::RG8I,
			UncompressedIntFormat::I16I16 => gl::RG16I,
			UncompressedIntFormat::I32I32 => gl::RG32I,
			UncompressedIntFormat::I8I8I8 => gl::RGB8I,
			UncompressedIntFormat::I16I16I16 => gl::RGB16I,
			UncompressedIntFormat::I32I32I32 => gl::RGB32I,
			UncompressedIntFormat::I8I8I8I8 => gl::RGBA8I,
			UncompressedIntFormat::I16I16I16I16 => gl::RGBA16I,
			UncompressedIntFormat::I32I32I32I32 => gl::RGBA32I,
		}
	}
}

/// List of uncompressed pixel formats that contain unsigned integral data.
#[allow(missing_docs)]
#[deriving(Show, Clone, Copy, PartialEq, Eq)]
pub enum UncompressedUintFormat {
	U8,
	U16,
	U32,
	U8U8,
	U16U16,
	U32U32,
	U8U8U8,
	/// May not be supported by renderbuffers.
	U16U16U16,
	/// May not be supported by renderbuffers.
	U32U32U32,
	/// May not be supported by renderbuffers.
	U8U8U8U8,
	U16U16U16U16,
	U32U32U32U32,
	U10U10U10U2,
}

impl ToGlEnum for UncompressedUintFormat {
	fn to_glenum(&self) -> gl::types::GLenum {
		match *self {
			UncompressedUintFormat::U8 => gl::R8UI,
			UncompressedUintFormat::U16 => gl::R16UI,
			UncompressedUintFormat::U32 => gl::R32UI,
			UncompressedUintFormat::U8U8 => gl::RG8UI,
			UncompressedUintFormat::U16U16 => gl::RG16UI,
			UncompressedUintFormat::U32U32 => gl::RG32UI,
			UncompressedUintFormat::U8U8U8 => gl::RGB8UI,
			UncompressedUintFormat::U16U16U16 => gl::RGB16UI,
			UncompressedUintFormat::U32U32U32 => gl::RGB32UI,
			UncompressedUintFormat::U8U8U8U8 => gl::RGBA8UI,
			UncompressedUintFormat::U16U16U16U16 => gl::RGBA16UI,
			UncompressedUintFormat::U32U32U32U32 => gl::RGBA32UI,
			UncompressedUintFormat::U10U10U10U2 => gl::RGB10_A2UI,
		}
	}
}

/// List of compressed texture formats.
///
/// TODO: many formats are missing
#[deriving(Show, Clone, Copy, PartialEq, Eq)]
pub enum CompressedFormat {
	/// Red/green compressed texture with one unsigned component.
	RGTCFormatU,
	/// Red/green compressed texture with one signed component.
	RGTCFormatI,
	/// Red/green compressed texture with two unsigned components.
	RGTCFormatUU,
	/// Red/green compressed texture with two signed components.
	RGTCFormatII,
}

impl ToGlEnum for CompressedFormat {
	fn to_glenum(&self) -> gl::types::GLenum {
		match *self {
			CompressedFormat::RGTCFormatU => gl::COMPRESSED_RED_RGTC1,
			CompressedFormat::RGTCFormatI => gl::COMPRESSED_SIGNED_RED_RGTC1,
			CompressedFormat::RGTCFormatUU => gl::COMPRESSED_RG_RGTC2,
			CompressedFormat::RGTCFormatII => gl::COMPRESSED_SIGNED_RG_RGTC2,
		}
	}
}

/// List of formats available for depth textures.
///
/// `I16`, `I24` and `I32` are still treated as if they were floating points.
/// Only the internal representation is integral.
#[allow(missing_docs)]
#[deriving(Show, Clone, Copy, PartialEq, Eq)]
pub enum DepthFormat {
	I16,
	I24,
	/// May not be supported by all hardwares.
	I32,
	F32,
}

impl ToGlEnum for DepthFormat {
	fn to_glenum(&self) -> gl::types::GLenum {
		match *self {
			DepthFormat::I16 => gl::DEPTH_COMPONENT16,
			DepthFormat::I24 => gl::DEPTH_COMPONENT24,
			DepthFormat::I32 => gl::DEPTH_COMPONENT32,
			DepthFormat::F32 => gl::DEPTH_COMPONENT32F,
		}
	}
}

/// List of formats available for depth-stencil textures.
// TODO: If OpenGL 4.3 or ARB_stencil_texturing is not available, then depth/stencil
//       textures are treated by samplers exactly like depth-only textures
#[allow(missing_docs)]
#[deriving(Show, Clone, Copy, PartialEq, Eq)]
pub enum DepthStencilFormat {
	I24I8,
	F32I8,
}

impl ToGlEnum for DepthStencilFormat {
	fn to_glenum(&self) -> gl::types::GLenum {
		match *self {
			DepthStencilFormat::I24I8 => gl::DEPTH24_STENCIL8,
			DepthStencilFormat::F32I8 => gl::DEPTH32F_STENCIL8,
		}
	}
}

/// List of formats available for stencil textures.
///
/// You are strongly advised to only use `I8`.
// TODO: Stencil only formats cannot be used for Textures, unless OpenGL 4.4 or
//       ARB_texture_stencil8 is available.
#[allow(missing_docs)]
#[deriving(Show, Clone, Copy, PartialEq, Eq)]
pub enum StencilFormat {
	I1,
	I4,
	I8,
	I16,
}

impl ToGlEnum for StencilFormat {
	fn to_glenum(&self) -> gl::types::GLenum {
		match *self {
			StencilFormat::I1 => gl::STENCIL_INDEX1,
			StencilFormat::I4 => gl::STENCIL_INDEX4,
			StencilFormat::I8 => gl::STENCIL_INDEX8,
			StencilFormat::I16 => gl::STENCIL_INDEX16,
		}
	}
}

/// Format of the internal representation of a texture.
#[deriving(Show, Clone, Copy, PartialEq, Eq)]
pub enum TextureFormat {
	///
	UncompressedFloat(UncompressedFloatFormat),
	///
	UncompressedIntegral(UncompressedIntFormat),
}

/// Trait that describes data for a one-dimensional texture.
#[experimental = "Will be rewritten to use an associated type"]
pub trait Texture1dData<T> {
	/// Returns the format of the pixels.
	fn get_format(Option<Self>) -> ClientFormat;

	/// Returns a vec where each element is a pixel of the texture.
	fn into_vec(self) -> Vec<T>;

	/// Builds a new object from raw data.
	fn from_vec(Vec<T>) -> Self;
}

impl<P: PixelValue> Texture1dData<P> for Vec<P> {
	fn get_format(_: Option<Vec<P>>) -> ClientFormat {
		PixelValue::get_format(None::<P>)
	}

	fn into_vec(self) -> Vec<P> {
		self
	}

	fn from_vec(data: Vec<P>) -> Vec<P> {
		data
	}
}

impl<'a, P: PixelValue + Clone> Texture1dData<P> for &'a [P] {
	fn get_format(_: Option<&'a [P]>) -> ClientFormat {
		PixelValue::get_format(None::<P>)
	}

	fn into_vec(self) -> Vec<P> {
		self.to_vec()
	}

	fn from_vec(_: Vec<P>) -> &'a [P] {
		panic!()        // TODO: what to do here?
	}
}

/// Trait that describes data for a two-dimensional texture.
#[experimental = "Will be rewritten to use an associated type"]
pub trait Texture2dData<P> {
	/// Returns the format of the pixels.
	fn get_format(Option<Self>) -> ClientFormat;

	/// Returns the dimensions of the texture.
	fn get_dimensions(&self) -> (u32, u32);

	/// Returns a vec where each element is a pixel of the texture.
	fn into_vec(self) -> Vec<P>;

	/// Builds a new object from raw data.
	fn from_vec(Vec<P>, width: u32) -> Self;
}

impl<P: PixelValue + Clone> Texture2dData<P> for Vec<Vec<P>> {      // TODO: remove Clone
	fn get_format(_: Option<Vec<Vec<P>>>) -> ClientFormat {
		PixelValue::get_format(None::<P>)
	}

	fn get_dimensions(&self) -> (u32, u32) {
		(self.iter().next().map(|e| e.len()).unwrap_or(0) as u32, self.len() as u32)
	}

	fn into_vec(self) -> Vec<P> {
		self.into_iter().flat_map(|e| e.into_iter()).collect()
	}

	fn from_vec(data: Vec<P>, width: u32) -> Vec<Vec<P>> {
		data.as_slice().chunks(width as uint).map(|e| e.to_vec()).collect()
	}
}

#[cfg(feature = "image")]
impl<T, P> Texture2dData<T> for image::ImageBuffer<Vec<T>, T, P> where T: image::Primitive + Send,
	P: PixelValue + image::Pixel<T> + Clone + Copy
{
	fn get_format(_: Option<image::ImageBuffer<Vec<T>, T, P>>) -> ClientFormat {
		PixelValue::get_format(None::<P>)
	}

	fn get_dimensions(&self) -> (u32, u32) {
		use image::GenericImage;
		self.dimensions()
	}

	fn into_vec(self) -> Vec<T> {
		use image::GenericImage;
		let (width, _) = self.dimensions();

		let raw_data = self.into_vec();

		// the image library gives use rows from bottom to top, so we need to flip them
		raw_data
			.as_slice()
			.chunks(width as uint * image::Pixel::channel_count(None::<&P>) as uint)
			.rev()
			.flat_map(|row| row.iter())
			.map(|p| p.clone())
			.collect()
	}

	fn from_vec(data: Vec<T>, width: u32) -> image::ImageBuffer<Vec<T>, T, P> {
		let pixels_size = image::Pixel::channel_count(None::<&P>);
		let height = data.len() as u32 / (width * pixels_size as u32);

		// opengl gives use rows from bottom to top, so we need to flip them
		let data = data
			.as_slice()
			.chunks(width as uint * image::Pixel::channel_count(None::<&P>) as uint)
			.rev()
			.flat_map(|row| row.iter())
			.map(|p| p.clone())
			.collect();

		image::ImageBuffer::from_raw(width, height, data).unwrap()
	}
}

#[cfg(feature = "image")]
impl Texture2dData<u8> for image::DynamicImage {
	fn get_format(_: Option<image::DynamicImage>) -> ClientFormat {
		ClientFormat::U8U8U8U8
	}

	fn get_dimensions(&self) -> (u32, u32) {
		use image::GenericImage;
		self.dimensions()
	}

	fn into_vec(self) -> Vec<u8> {
		Texture2dData::into_vec(self.to_rgba())
	}

	fn from_vec(data: Vec<u8>, width: u32) -> image::DynamicImage {
		image::DynamicImage::ImageRgba8(Texture2dData::from_vec(data, width))
	}
}

/// Trait that describes data for a three-dimensional texture.
#[experimental = "Will be rewritten to use an associated type"]
pub trait Texture3dData<P> {
	/// Returns the format of the pixels.
	fn get_format(Option<Self>) -> ClientFormat;

	/// Returns the dimensions of the texture.
	fn get_dimensions(&self) -> (u32, u32, u32);

	/// Returns a vec where each element is a pixel of the texture.
	fn into_vec(self) -> Vec<P>;

	/// Builds a new object from raw data.
	fn from_vec(Vec<P>, width: u32, height: u32) -> Self;
}

impl<P: PixelValue> Texture3dData<P> for Vec<Vec<Vec<P>>> {
	fn get_format(_: Option<Vec<Vec<Vec<P>>>>) -> ClientFormat {
		PixelValue::get_format(None::<P>)
	}

	fn get_dimensions(&self) -> (u32, u32, u32) {
		(self.iter().next().and_then(|e| e.iter().next()).map(|e| e.len()).unwrap_or(0) as u32,
			self.iter().next().map(|e| e.len()).unwrap_or(0) as u32, self.len() as u32)
	}

	fn into_vec(self) -> Vec<P> {
		self.into_iter().flat_map(|e| e.into_iter()).flat_map(|e| e.into_iter()).collect()
	}

	fn from_vec(data: Vec<P>, width: u32, height: u32) -> Vec<Vec<Vec<P>>> {
		unimplemented!()        // TODO:
	}
}

/// Buffer that stores the content of a texture.
///
/// The generic type represents the type of pixels that the buffer contains.
///
/// **Note**: pixel buffers are unusable for the moment (they are not yet implemented).
pub struct PixelBuffer<T> {
	buffer: Buffer,
}

impl<T> PixelBuffer<T> where T: PixelValue {
	/// Builds a new buffer with an uninitialized content.
	pub fn new_empty(display: &super::Display, capacity: uint) -> PixelBuffer<T> {
		PixelBuffer {
			buffer: Buffer::new_empty::<buffer::PixelUnpackBuffer>(display, 1, capacity,
																   gl::DYNAMIC_READ),
		}
	}

	/// Turns a `PixelBuffer<T>` into a `PixelBuffer<U>` without any check.
	pub unsafe fn transmute<U>(self) -> PixelBuffer<U> where U: PixelValue {
		PixelBuffer { buffer: self.buffer }
	}
}

/// Opaque type that is used to make things work.
pub struct TextureImplementation {
	display: Arc<super::DisplayImpl>,
	id: gl::types::GLuint,
	bind_point: gl::types::GLenum,
	width: u32,
	height: Option<u32>,
	depth: Option<u32>,
	array_size: Option<u32>,
}

impl TextureImplementation {
	/// Builds a new texture.
	fn new<P>(display: &super::Display, format: gl::types::GLenum, data: Option<Vec<P>>,
		client_format: gl::types::GLenum, client_type: gl::types::GLenum, width: u32,
		height: Option<u32>, depth: Option<u32>, array_size: Option<u32>) -> TextureImplementation
		where P: Send
	{
		use std::num::Float;

		if let Some(ref data) = data {
			if width as uint * height.unwrap_or(1) as uint * depth.unwrap_or(1) as uint *
				array_size.unwrap_or(1) as uint != data.len() &&
			   width as uint * height.unwrap_or(1) as uint * depth.unwrap_or(1) as uint *
				array_size.unwrap_or(1) as uint * 2 != data.len() &&
			   width as uint * height.unwrap_or(1) as uint * depth.unwrap_or(1) as uint *
				array_size.unwrap_or(1) as uint * 3 != data.len() &&
			   width as uint * height.unwrap_or(1) as uint * depth.unwrap_or(1) as uint *
				array_size.unwrap_or(1) as uint * 4 != data.len()
			{
				panic!("Texture data size mismatch");
			}
		}

		let texture_type = if height.is_none() && depth.is_none() {
			if array_size.is_none() { gl::TEXTURE_1D } else { gl::TEXTURE_1D_ARRAY }
		} else if depth.is_none() {
			if array_size.is_none() { gl::TEXTURE_2D } else { gl::TEXTURE_2D_ARRAY }
		} else {
			gl::TEXTURE_3D
		};

		let texture_levels = 1 + (::std::cmp::max(width, ::std::cmp::max(height.unwrap_or(1),
								 depth.unwrap_or(1))) as f32).log2() as gl::types::GLsizei;

		let (tx, rx) = channel();
		display.context.context.exec(move |: ctxt| {
			unsafe {
				let data = data;
				let data_raw = if let Some(ref data) = data {
					data.as_ptr() as *const libc::c_void
				} else {
					ptr::null()
				};

				ctxt.gl.PixelStorei(gl::UNPACK_ALIGNMENT, 1);

				if ctxt.state.pixel_unpack_buffer_binding != 0 {
					ctxt.state.pixel_unpack_buffer_binding = 0;
					ctxt.gl.BindBuffer(gl::PIXEL_UNPACK_BUFFER, 0);
				}

				let id: gl::types::GLuint = mem::uninitialized();
				ctxt.gl.GenTextures(1, mem::transmute(&id));

				ctxt.gl.BindTexture(texture_type, id);

				ctxt.gl.TexParameteri(texture_type, gl::TEXTURE_WRAP_S, gl::REPEAT as i32);
				if height.is_some() || depth.is_some() || array_size.is_some() {
					ctxt.gl.TexParameteri(texture_type, gl::TEXTURE_WRAP_T, gl::REPEAT as i32);
				}
				if depth.is_some() || array_size.is_some() {
					ctxt.gl.TexParameteri(texture_type, gl::TEXTURE_WRAP_R, gl::REPEAT as i32);
				}
				ctxt.gl.TexParameteri(texture_type, gl::TEXTURE_MAG_FILTER, gl::LINEAR as i32);
				ctxt.gl.TexParameteri(texture_type, gl::TEXTURE_MIN_FILTER,
					gl::LINEAR_MIPMAP_LINEAR as i32);

				if texture_type == gl::TEXTURE_3D || texture_type == gl::TEXTURE_2D_ARRAY {
					if ctxt.version >= &GlVersion(4, 2) || ctxt.extensions.gl_arb_texture_storage {
						ctxt.gl.TexStorage3D(texture_type, texture_levels,
											 format as gl::types::GLenum,
											 width as gl::types::GLsizei,
											 height.unwrap() as gl::types::GLsizei,
											 depth.unwrap() as gl::types::GLsizei);

						ctxt.gl.TexSubImage3D(texture_type, 0, 0, 0, 0,
											  width as gl::types::GLsizei,
											  height.unwrap() as gl::types::GLsizei,
											  depth.unwrap() as gl::types::GLsizei,
											  client_format, client_type, data_raw);

					} else {
						ctxt.gl.TexImage3D(texture_type, 0, format as i32, width as i32,
										   height.unwrap() as i32,
										   if let Some(d) = depth { d } else {
											   array_size.unwrap_or(1)
										   } as i32, 0,
										   client_format as u32, client_type, data_raw);
					}

				} else if texture_type == gl::TEXTURE_2D || texture_type == gl::TEXTURE_1D_ARRAY {
					if ctxt.version >= &GlVersion(4, 2) || ctxt.extensions.gl_arb_texture_storage {
						ctxt.gl.TexStorage2D(texture_type, texture_levels,
											 format as gl::types::GLenum,
											 width as gl::types::GLsizei,
											 height.unwrap() as gl::types::GLsizei);

						ctxt.gl.TexSubImage2D(texture_type, 0, 0, 0, width as gl::types::GLsizei,
											  height.unwrap() as gl::types::GLsizei,
											  client_format, client_type, data_raw);

					} else {
						ctxt.gl.TexImage2D(texture_type, 0, format as i32, width as i32,
										   height.unwrap() as i32, 0, client_format as u32,
										   client_type, data_raw);
					}

				} else {
					if ctxt.version >= &GlVersion(4, 2) || ctxt.extensions.gl_arb_texture_storage {
						ctxt.gl.TexStorage1D(texture_type, texture_levels,
											 format as gl::types::GLenum,
											 width as gl::types::GLsizei);

						ctxt.gl.TexSubImage1D(texture_type, 0, 0, width as gl::types::GLsizei,
											  client_format, client_type, data_raw);

					} else {
						ctxt.gl.TexImage1D(texture_type, 0, format as i32, width as i32, 0,
										   client_format as u32, client_type, data_raw);
					}
				}

				if ctxt.version >= &GlVersion(3, 0) {
					ctxt.gl.GenerateMipmap(texture_type);
				} else {
					ctxt.gl.GenerateMipmapEXT(texture_type);
				}

				tx.send(id);
			}
		});

		TextureImplementation {
			display: display.context.clone(),
			id: rx.recv(),
			bind_point: texture_type,
			width: width,
			height: height,
			depth: depth,
			array_size: array_size,
		}
	}

	/// Reads the content of a mipmap level of the texture.
	// TODO: this function only works for level 0 right now
	//       width/height need adjustements
	#[cfg(feature = "gl_extensions")]
	fn read<P>(&self, level: u32) -> Vec<P> where P: PixelValue {
		assert_eq!(level, 0);   // TODO:

		let pixels_count = (self.width * self.height.unwrap_or(1) * self.depth.unwrap_or(1))
							as uint;

		// FIXME: WRONG
		let (format, gltype) = PixelValue::get_format(None::<P>).to_gl_enum();
		let my_id = self.id;

		let (tx, rx) = channel();
		self.display.context.exec(move |: ctxt| {
			unsafe {
				let mut data: Vec<P> = Vec::with_capacity(pixels_count);

				ctxt.gl.PixelStorei(gl::PACK_ALIGNMENT, 1);

				if ctxt.version >= &GlVersion(4, 5) {
					ctxt.gl.GetTextureImage(my_id, level as gl::types::GLint, format, gltype,
						(pixels_count * mem::size_of::<P>()) as gl::types::GLsizei,
						data.as_mut_ptr() as *mut libc::c_void);

				} else if ctxt.extensions.gl_ext_direct_state_access {
					ctxt.gl.GetTextureImageEXT(my_id, gl::TEXTURE_2D, level as gl::types::GLint,
						format, gltype, data.as_mut_ptr() as *mut libc::c_void);

				} else {
					ctxt.gl.BindTexture(gl::TEXTURE_2D, my_id);
					ctxt.gl.GetTexImage(gl::TEXTURE_2D, level as gl::types::GLint, format, gltype,
						data.as_mut_ptr() as *mut libc::c_void);
				}

				data.set_len(pixels_count);
				tx.send(data);
			}
		});

		rx.recv()
	}

	/// Returns the `Display` associated to this texture.
	pub fn get_display(&self) -> ::Display {
		::Display {
			context: self.display.clone()
		}
	}
}

impl GlObject for TextureImplementation {
	fn get_id(&self) -> gl::types::GLuint {
		self.id
	}
}

impl fmt::Show for TextureImplementation {
	fn fmt(&self, formatter: &mut fmt::Formatter) -> Result<(), fmt::Error> {
		(format!("Texture #{} (dimensions: {}x{}x{})", self.id,
			self.width, self.height, self.depth)).fmt(formatter)
	}
}

impl Drop for TextureImplementation {
	fn drop(&mut self) {
		use fbo;

		// removing FBOs which contain this texture
		{
			let mut fbos = self.display.framebuffer_objects.lock();

			let to_delete = fbos.keys().filter(|b| {
				b.colors.iter().find(|&&(_, id)| id == fbo::Attachment::Texture(self.id)).is_some() ||
				b.depth == Some(fbo::Attachment::Texture(self.id)) || b.stencil == Some(fbo::Attachment::Texture(self.id))
			}).map(|k| k.clone()).collect::<Vec<_>>();

			for k in to_delete.into_iter() {
				fbos.remove(&k);
			}
		}

		let id = self.id.clone();
		self.display.context.exec(move |: ctxt| {
			unsafe { ctxt.gl.DeleteTextures(1, [ id ].as_ptr()); }
		});
	}
}

/// Struct that allows you to draw on a texture.
///
/// To obtain such an object, call `texture.as_surface()`.
pub struct TextureSurface<'a>(framebuffer::SimpleFrameBuffer<'a>);

impl<'a> Surface for TextureSurface<'a> {
<<<<<<< HEAD
	fn clear_color(&mut self, red: f32, green: f32, blue: f32, alpha: f32) {
		self.0.clear_color(red, green, blue, alpha)
	}

	fn clear_depth(&mut self, value: f32) {
		self.0.clear_depth(value)
	}

	fn clear_stencil(&mut self, value: int) {
		self.0.clear_stencil(value)
	}

	fn get_dimensions(&self) -> (uint, uint) {
		self.0.get_dimensions()
	}

	fn get_depth_buffer_bits(&self) -> Option<u16> {
		self.0.get_depth_buffer_bits()
	}

	fn get_stencil_buffer_bits(&self) -> Option<u16> {
		self.0.get_stencil_buffer_bits()
	}

	fn draw<V, I, ID, U>(&mut self, vb: &V, ib: &I, program: &::Program,
		uniforms: &U, draw_parameters: &::DrawParameters)
		where I: ::index_buffer::ToIndicesSource<ID>,
		U: ::uniforms::Uniforms, V: ::vertex_buffer::ToVerticesSource
	{
		self.0.draw(vb, ib, program, uniforms, draw_parameters)
	}

	fn get_blit_helper(&self) -> ::BlitHelper {
		self.0.get_blit_helper()
	}
=======
    fn clear_color(&mut self, red: f32, green: f32, blue: f32, alpha: f32) {
        self.0.clear_color(red, green, blue, alpha)
    }

    fn clear_depth(&mut self, value: f32) {
        self.0.clear_depth(value)
    }

    fn clear_stencil(&mut self, value: int) {
        self.0.clear_stencil(value)
    }

    fn get_dimensions(&self) -> (uint, uint) {
        self.0.get_dimensions()
    }

    fn get_depth_buffer_bits(&self) -> Option<u16> {
        self.0.get_depth_buffer_bits()
    }

    fn get_stencil_buffer_bits(&self) -> Option<u16> {
        self.0.get_stencil_buffer_bits()
    }

    fn draw<'v, V, I, ID, U>(&mut self, vb: V, ib: &I, program: &::Program,
        uniforms: &U, draw_parameters: &::DrawParameters)
        where I: ::index_buffer::ToIndicesSource<ID>,
        U: ::uniforms::Uniforms, V: ::vertex_buffer::IntoVerticesSource<'v>
    {
        self.0.draw(vb, ib, program, uniforms, draw_parameters)
    }

    fn get_blit_helper(&self) -> ::BlitHelper {
        self.0.get_blit_helper()
    }
>>>>>>> 1b22e799
}<|MERGE_RESOLUTION|>--- conflicted
+++ resolved
@@ -1144,7 +1144,6 @@
 pub struct TextureSurface<'a>(framebuffer::SimpleFrameBuffer<'a>);
 
 impl<'a> Surface for TextureSurface<'a> {
-<<<<<<< HEAD
 	fn clear_color(&mut self, red: f32, green: f32, blue: f32, alpha: f32) {
 		self.0.clear_color(red, green, blue, alpha)
 	}
@@ -1169,10 +1168,10 @@
 		self.0.get_stencil_buffer_bits()
 	}
 
-	fn draw<V, I, ID, U>(&mut self, vb: &V, ib: &I, program: &::Program,
+	fn draw<'v, V, I, ID, U>(&mut self, vb: V, ib: &I, program: &::Program,
 		uniforms: &U, draw_parameters: &::DrawParameters)
 		where I: ::index_buffer::ToIndicesSource<ID>,
-		U: ::uniforms::Uniforms, V: ::vertex_buffer::ToVerticesSource
+		U: ::uniforms::Uniforms, V: ::vertex_buffer::IntoVerticesSource<'v>
 	{
 		self.0.draw(vb, ib, program, uniforms, draw_parameters)
 	}
@@ -1180,41 +1179,4 @@
 	fn get_blit_helper(&self) -> ::BlitHelper {
 		self.0.get_blit_helper()
 	}
-=======
-    fn clear_color(&mut self, red: f32, green: f32, blue: f32, alpha: f32) {
-        self.0.clear_color(red, green, blue, alpha)
-    }
-
-    fn clear_depth(&mut self, value: f32) {
-        self.0.clear_depth(value)
-    }
-
-    fn clear_stencil(&mut self, value: int) {
-        self.0.clear_stencil(value)
-    }
-
-    fn get_dimensions(&self) -> (uint, uint) {
-        self.0.get_dimensions()
-    }
-
-    fn get_depth_buffer_bits(&self) -> Option<u16> {
-        self.0.get_depth_buffer_bits()
-    }
-
-    fn get_stencil_buffer_bits(&self) -> Option<u16> {
-        self.0.get_stencil_buffer_bits()
-    }
-
-    fn draw<'v, V, I, ID, U>(&mut self, vb: V, ib: &I, program: &::Program,
-        uniforms: &U, draw_parameters: &::DrawParameters)
-        where I: ::index_buffer::ToIndicesSource<ID>,
-        U: ::uniforms::Uniforms, V: ::vertex_buffer::IntoVerticesSource<'v>
-    {
-        self.0.draw(vb, ib, program, uniforms, draw_parameters)
-    }
-
-    fn get_blit_helper(&self) -> ::BlitHelper {
-        self.0.get_blit_helper()
-    }
->>>>>>> 1b22e799
 }