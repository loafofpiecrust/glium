/*!
Easy-to-use high-level OpenGL3+ wrapper.

# Initialization

This library defines the `DisplayBuild` trait which is curently implemented only on
`glutin::WindowBuilder`.

Initialization is done by creating a `WindowBuilder` and calling `build_glium`.

```no_run
extern crate glutin;
extern crate glium;

fn main() {
    use glium::DisplayBuild;

    let display = glutin::WindowBuilder::new()
        .with_dimensions(1024, 768)
        .with_title("Hello world".to_string())
        .build_glium().unwrap();
}
```

The `display` object is the most important object of this library.

The window where you are drawing on will produce events. They can be received by calling
`display.poll_events()`.

## Complete example

We start by creating the vertex buffer, which contains the list of all the points that are part
of our mesh. The elements that we pass to `VertexBuffer::new` must implement the
`glium::vertex_buffer::VertexFormat` trait. We can easily do this by creating a custom struct
and adding the `#[vertex_format]` attribute to it.

You can check the documentation of the `vertex_buffer` module for more informations.

```no_run
# #![feature(phase)]
#[phase(plugin)]
extern crate glium_macros;

# extern crate glium;
# fn main() {
#[vertex_format]
#[deriving(Copy)]
struct Vertex {
    position: [f32, ..2],
    color: [f32, ..3],
}

# let display: glium::Display = unsafe { std::mem::uninitialized() };
let vertex_buffer = glium::VertexBuffer::new(&display, vec![
    Vertex { position: [-0.5, -0.5], color: [0.0, 1.0, 0.0] },
    Vertex { position: [ 0.0,  0.5], color: [0.0, 0.0, 1.0] },
    Vertex { position: [ 0.5, -0.5], color: [1.0, 0.0, 0.0] },
]);
# }
```

Then we create the index buffer, which contains informations about the primitives (triangles,
lines, etc.) that compose our mesh.

The last parameter is a list of indices that represent the positions of our points in the
vertex buffer.

```no_run
# let display: glium::Display = unsafe { std::mem::uninitialized() };
let index_buffer = glium::IndexBuffer::new(&display,
    glium::index_buffer::TrianglesList(vec![ 0u16, 1, 2 ]));
```

Then we create the program, which is composed of a *vertex shader*, a program executed once for
each element in our vertex buffer, and a *fragment shader*, a program executed once for each
pixel before it is written on the final image.

The purpose of a program is to instruct the GPU how to process our mesh in order to obtain pixels.

```no_run
# let display: glium::Display = unsafe { std::mem::uninitialized() };
let program = glium::Program::new(&display,
    // vertex shader
    "   #version 110

        uniform mat4 matrix;

        attribute vec2 position;
        attribute vec3 color;

        varying vec3 v_color;

        void main() {
            gl_Position = vec4(position, 0.0, 1.0) * matrix;
            v_color = color;
        }
    ",

    // fragment shader
    "   #version 110
        varying vec3 v_color;

        void main() {
            gl_FragColor = vec4(v_color, 1.0);
        }
    ",

    // optional geometry shader
    None
).unwrap();
```

*Note: Teaching you the GLSL language is not covered by this guide.*

You may notice that the `attribute` declarations in the vertex shader match the field names and
types of the elements in the vertex buffer. This is required, or drawing will result in an error.

In the example above, you may notice `uniform mat4 matrix;`. This is a *uniform*, in other words
a global variable in our program. We will need to tell glium what the value of `matrix` is by
creating an object that implements the `glium::uniforms::Uniforms` trait.

Similarly to the vertex buffer and vertex format, we can do so by creating a custom struct  and
adding the `#[uniforms]` attribute to it.

```no_run
# #![feature(phase)]
#[phase(plugin)]
extern crate glium_macros;

# extern crate glium;
# fn main() {
#[uniforms]
struct Uniforms {
    matrix: [[f32, ..4], ..4],
}

let uniforms = Uniforms {
    matrix: [
        [ 1.0, 0.0, 0.0, 0.0 ],
        [ 0.0, 1.0, 0.0, 0.0 ],
        [ 0.0, 0.0, 1.0, 0.0 ],
        [ 0.0, 0.0, 0.0, 1.0 ]
    ],
};
# }
```

Vertex buffers, index buffers and program should be stored between draws in order to avoid wasting
time, but objects that implement the `glium::uniforms::Uniforms` trait are usually constructed
every time you draw.

Fields of our `Uniforms` object can be any object that implements `glium::uniforms::UniformValue`.
This includes textures and samplers (not covered here). You can check the documentation of the
`uniforms` module for more informations.

Now that everything is initialized, we can finally draw something. To do so, call `display.draw()`
in order to obtain a `Frame` object. Note that it is also possible to draw on a texture by
calling `texture.as_surface()`, but this is not covered here.

The `Frame` object has a `draw` function which you can use to draw things.
Its arguments are the vertex buffer, index buffer, program, uniforms, and an object of type
`DrawParameters` which contains miscellaneous informations about how everything should be rendered
(depth test, blending, backface culling, etc.).

```no_run
use glium::Surface;
# let display: glium::Display = unsafe { std::mem::uninitialized() };
# let vertex_buffer: glium::VertexBuffer<u8> = unsafe { std::mem::uninitialized() };
# let index_buffer: glium::IndexBuffer = unsafe { std::mem::uninitialized() };
# let program: glium::Program = unsafe { std::mem::uninitialized() };
# let uniforms = glium::uniforms::EmptyUniforms;
let mut target = display.draw();
target.clear_color(0.0, 0.0, 0.0, 0.0);  // filling the output with the black color
target.draw(&vertex_buffer, &index_buffer, &program, &uniforms, &std::default::Default::default());
target.finish();
```

*/

#![feature(associated_types)]
#![feature(default_type_params)]
#![feature(globs)]
#![feature(slicing_syntax)]
#![feature(unboxed_closures)]
#![feature(unsafe_destructor)]
#![unstable]
#![warn(missing_docs)]

// TODO: remove these when everything is implemented
#![allow(dead_code)]
#![allow(unused_variables)]

<<<<<<< HEAD
#[phase(plugin)]
extern crate gl_generator;

=======
extern crate cgmath;
>>>>>>> 9ddde427
extern crate glutin;
#[cfg(feature = "image")]
extern crate image;
extern crate libc;
extern crate nalgebra;

pub use index_buffer::IndexBuffer;
pub use vertex_buffer::{VertexBuffer, Vertex, VertexFormat};
pub use program::{Program, ProgramCreationError};
pub use program::ProgramCreationError::{CompilationError, LinkingError, ShaderTypeNotSupported};
pub use texture::{Texture, Texture2d};

use std::collections::HashMap;
use std::sync::{Arc, Mutex};

pub mod debug;
pub mod framebuffer;
pub mod index_buffer;
pub mod render_buffer;
pub mod uniforms;
pub mod vertex_buffer;
pub mod texture;

mod buffer;
mod context;
mod fbo;
mod program;
mod vertex_array_object;

mod gl {
    include!(concat!(env!("OUT_DIR"), "/gl_bindings.rs"));
}

/// Internal trait for objects that are OpenGL objects.
trait GlObject {
    /// Returns the id of the object.
    fn get_id(&self) -> gl::types::GLuint;
}

/// Internal trait for enums that can be turned into GLenum.
trait ToGlEnum {
    /// Returns the value.
    fn to_glenum(&self) -> gl::types::GLenum;
}

/// Function that the GPU will use for blending.
#[deriving(Clone, Copy, Show, PartialEq, Eq)]
pub enum BlendingFunction {
    /// Always replace the destination pixel by the source.
    ///
    /// The alpha channels are simply ignored. This is the default mode.
    AlwaysReplace,

    /// Linear interpolation of the source pixel by the source pixel's alpha.
    ///
    /// If the source's alpha is 0, the destination's color will stay the same. If the source's
    ///  alpha is 1, the destination's color will be replaced by the source's. If the source's
    ///  alpha is 0.5, the destination's color is the average between the source's and the
    ///  destination's color.
    ///
    /// This is the mode that you usually use for transparency.
    ///
    /// Means `(GL_SRC_ALPHA, GL_ONE_MINUS_SRC_ALPHA)` in Openctxt.gl.
    LerpBySourceAlpha,
}

/// Culling mode.
///
/// Describes how triangles could be filtered before the fragment part.
#[deriving(Clone, Copy, Show, PartialEq, Eq)]
pub enum BackfaceCullingMode {
    /// All triangles are always drawn.
    CullingDisabled,

    /// Triangles whose vertices are counter-clock-wise won't be drawn.
    CullCounterClockWise,

    /// Triangles whose indices are clock-wise won't be drawn.
    CullClockWise
}

/// The function that the GPU will use to determine whether to write over an existing pixel
///  on the target.
#[deriving(Clone, Copy, Show, PartialEq, Eq)]
pub enum DepthFunction {
    /// Never replace the target pixel.
    ///
    /// This option doesn't really make sense, but is here for completeness.
    Ignore,

    /// Always replace the target pixel.
    ///
    /// This is the default mode.
    Overwrite,

    /// Replace if the z-value of the source is equal to the destination.
    IfEqual,

    /// Replace if the z-value of the source is different than the destination.
    IfNotEqual,

    /// Replace if the z-value of the source is more than the destination.
    IfMore,

    /// Replace if the z-value of the source is more or equal to the destination.
    IfMoreOrEqual,

    /// Replace if the z-value of the source is less than the destination.
    IfLess,

    /// Replace if the z-value of the source is less or equal to the destination.
    IfLessOrEqual
}

impl DepthFunction {
    /// Returns true if the function requires a depth buffer to be used.
    pub fn requires_depth_buffer(&self) -> bool {
        match *self {
            DepthFunction::Ignore => true,
            DepthFunction::Overwrite => false,
            DepthFunction::IfEqual => true,
            DepthFunction::IfNotEqual => true,
            DepthFunction::IfMore => true,
            DepthFunction::IfMoreOrEqual => true,
            DepthFunction::IfLess => true,
            DepthFunction::IfLessOrEqual => true,
        }
    }
}

impl ToGlEnum for DepthFunction {
    fn to_glenum(&self) -> gl::types::GLenum {
        match *self {
            DepthFunction::Ignore => gl::NEVER,
            DepthFunction::Overwrite => gl::ALWAYS,
            DepthFunction::IfEqual => gl::EQUAL,
            DepthFunction::IfNotEqual => gl::NOTEQUAL,
            DepthFunction::IfMore => gl::GREATER,
            DepthFunction::IfMoreOrEqual => gl::GEQUAL,
            DepthFunction::IfLess => gl::LESS,
            DepthFunction::IfLessOrEqual => gl::LEQUAL,
        }
    }
}

/// Defines how the device should render polygons.
///
/// The usual value is `Fill`, which fills the content of polygon with the color. However other
/// values are sometimes useful, especially for debugging purposes.
#[deriving(Clone, Copy, Show, PartialEq, Eq)]
pub enum PolygonMode {
    /// Only draw a single point at each vertex.
    ///
    /// All attributes that apply to points are used when using this mode.
    Point,

    /// Only draw a line in the boundaries of each polygon.
    ///
    /// All attributes that apply to lines (`line_width`) are used when using this mode.
    Line,

    /// Fill the content of the polygon. This is the default mode.
    Fill,
}

impl ToGlEnum for PolygonMode {
    fn to_glenum(&self) -> gl::types::GLenum {
        match *self {
            PolygonMode::Point => gl::POINT,
            PolygonMode::Line => gl::LINE,
            PolygonMode::Fill => gl::FILL,
        }
    }
}

/// Represents the parameters to use when drawing.
///
/// Example:
///
/// ```
/// let params = glium::DrawParameters {
///     depth_function: glium::DepthFunction::IfLess,
///     .. std::default::Default::default()
/// };
/// ```
///
#[deriving(Clone, Copy, Show, PartialEq)]
pub struct DrawParameters {
    /// The function that the GPU will use to determine whether to write over an existing pixel
    /// on the target.
    ///
    /// The default is `Overwrite`.
    pub depth_function: DepthFunction,

    /// The function that the GPU will use to merge the existing pixel with the pixel that is
    /// being written.
    ///
    /// `None` means "don't care" (usually when you know that the alpha is always 1).
    pub blending_function: Option<BlendingFunction>,

    /// Width in pixels of the lines to draw when drawing lines.
    ///
    /// `None` means "don't care". Use this when you don't draw lines.
    pub line_width: Option<f32>,

    /// Whether or not the GPU should filter out some faces.
    ///
    /// After the vertex shader stage, the GPU will try to remove the faces that aren't facing
    ///  the camera.
    pub backface_culling: BackfaceCullingMode,

    /// Sets how to render polygons. The default value is `Fill`.
    pub polygon_mode: PolygonMode,

    /// Whether multisample antialiasing (MSAA) should be used. Default value is `true`.
    ///
    /// Note that you will need to set the appropriate option when creating the window.
    /// The recommended way to do is to leave this to `true`, and adjust the option when
    /// creating the window.
    pub multisampling: bool,

    /// Specifies the viewport to use when drawing.
    ///
    /// The x and y positions of your vertices are mapped to the viewport so that `(-1, -1)`
    /// corresponds to the lower-left hand corner and `(1, 1)` corresponds to the top-right
    /// hand corner. Any pixel outside of the viewport is discarded.
    ///
    /// You can specify a viewport greater than the target if you want to stretch the image.
    ///
    /// `None` means "use the whole surface".
    pub viewport: Option<Rect>,
}

impl std::default::Default for DrawParameters {
    fn default() -> DrawParameters {
        DrawParameters {
            depth_function: DepthFunction::Overwrite,
            blending_function: Some(BlendingFunction::AlwaysReplace),
            line_width: None,
            backface_culling: BackfaceCullingMode::CullingDisabled,
            polygon_mode: PolygonMode::Fill,
            multisampling: true,
            viewport: None,
        }
    }
}

impl DrawParameters {
    /// Synchronizes the parmaeters with the current ctxt.state.
    fn sync(&self, ctxt: &mut context::CommandContext, surface_dimensions: (u32, u32)) {
        // depth function
        match self.depth_function {
            DepthFunction::Overwrite => unsafe {
                if ctxt.state.enabled_depth_test {
                    ctxt.gl.Disable(gl::DEPTH_TEST);
                    ctxt.state.enabled_depth_test = false;
                }
            },
            depth_function => unsafe {
                let depth_function = depth_function.to_glenum();
                if ctxt.state.depth_func != depth_function {
                    ctxt.gl.DepthFunc(depth_function);
                    ctxt.state.depth_func = depth_function;
                }
                if !ctxt.state.enabled_depth_test {
                    ctxt.gl.Enable(gl::DEPTH_TEST);
                    ctxt.state.enabled_depth_test = true;
                }
            }
        }

        // blending function
        match self.blending_function {
            Some(BlendingFunction::AlwaysReplace) => unsafe {
                if ctxt.state.enabled_blend {
                    ctxt.gl.Disable(gl::BLEND);
                    ctxt.state.enabled_blend = false;
                }
            },
            Some(BlendingFunction::LerpBySourceAlpha) => unsafe {
                if ctxt.state.blend_func != (gl::SRC_ALPHA, gl::ONE_MINUS_SRC_ALPHA) {
                    ctxt.gl.BlendFunc(gl::SRC_ALPHA, gl::ONE_MINUS_SRC_ALPHA);
                    ctxt.state.blend_func = (gl::SRC_ALPHA, gl::ONE_MINUS_SRC_ALPHA);
                }
                if !ctxt.state.enabled_blend {
                    ctxt.gl.Enable(gl::BLEND);
                    ctxt.state.enabled_blend = true;
                }
            },
            _ => ()
        }

        // line width
        if let Some(line_width) = self.line_width {
            if ctxt.state.line_width != line_width {
                unsafe {
                    ctxt.gl.LineWidth(line_width);
                    ctxt.state.line_width = line_width;
                }
            }
        }

        // back-face culling
        // note: we never change the value of `glFrontFace`, whose default is GL_CCW
        //  that's why `CullClockWise` uses `GL_BACK` for example
        match self.backface_culling {
            BackfaceCullingMode::CullingDisabled => unsafe {
                if ctxt.state.enabled_cull_face {
                    ctxt.gl.Disable(gl::CULL_FACE);
                    ctxt.state.enabled_cull_face = false;
                }
            },
            BackfaceCullingMode::CullCounterClockWise => unsafe {
                if !ctxt.state.enabled_cull_face {
                    ctxt.gl.Enable(gl::CULL_FACE);
                    ctxt.state.enabled_cull_face = true;
                }
                if ctxt.state.cull_face != gl::FRONT {
                    ctxt.gl.CullFace(gl::FRONT);
                    ctxt.state.cull_face = gl::FRONT;
                }
            },
            BackfaceCullingMode::CullClockWise => unsafe {
                if !ctxt.state.enabled_cull_face {
                    ctxt.gl.Enable(gl::CULL_FACE);
                    ctxt.state.enabled_cull_face = true;
                }
                if ctxt.state.cull_face != gl::BACK {
                    ctxt.gl.CullFace(gl::BACK);
                    ctxt.state.cull_face = gl::BACK;
                }
            },
        }

        // polygon mode
        unsafe {
            let polygon_mode = self.polygon_mode.to_glenum();
            if ctxt.state.polygon_mode != polygon_mode {
                ctxt.gl.PolygonMode(gl::FRONT_AND_BACK, polygon_mode);
                ctxt.state.polygon_mode = polygon_mode;
            }
        }

        // multisampling
        if ctxt.state.enabled_multisample != self.multisampling {
            unsafe {
                if self.multisampling {
                    ctxt.gl.Enable(gl::MULTISAMPLE);
                    ctxt.state.enabled_multisample = true;
                } else {
                    ctxt.gl.Disable(gl::MULTISAMPLE);
                    ctxt.state.enabled_multisample = false;
                }
            }
        }

        // viewport
        if let Some(viewport) = self.viewport {
            assert!(viewport.width <= ctxt.capabilities.max_viewport_dims.0 as u32,
                    "Viewport dimensions are too large");
            assert!(viewport.height <= ctxt.capabilities.max_viewport_dims.1 as u32,
                    "Viewport dimensions are too large");

            let viewport = (viewport.left as gl::types::GLint, viewport.bottom as gl::types::GLint,
                            viewport.width as gl::types::GLsizei,
                            viewport.height as gl::types::GLsizei);

            if ctxt.state.viewport != viewport {
                unsafe { ctxt.gl.Viewport(viewport.0, viewport.1, viewport.2, viewport.3); }
                ctxt.state.viewport = viewport;
            }

        } else {
            assert!(surface_dimensions.0 <= ctxt.capabilities.max_viewport_dims.0 as u32,
                    "Viewport dimensions are too large");
            assert!(surface_dimensions.1 <= ctxt.capabilities.max_viewport_dims.1 as u32,
                    "Viewport dimensions are too large");

            let viewport = (0, 0, surface_dimensions.0 as gl::types::GLsizei,
                            surface_dimensions.1 as gl::types::GLsizei);

            if ctxt.state.viewport != viewport {
                unsafe { ctxt.gl.Viewport(viewport.0, viewport.1, viewport.2, viewport.3); }
                ctxt.state.viewport = viewport;
            }
        }
    }
}

/// Area of a surface in pixels.
///
/// In the OpenGL ecosystem, the (0,0) coordinate is at the bottom-left hand corner of the images.
#[deriving(Show, Clone, Copy, Default, PartialEq, Eq)]
pub struct Rect {
    /// Number of pixels between the left border of the surface and the left border of
    /// the rectangle.
    pub left: u32,
    /// Number of pixels between the bottom border of the surface and the bottom border
    /// of the rectangle.
    pub bottom: u32,
    /// Width of the area in pixels.
    pub width: u32,
    /// Height of the area in pixels.
    pub height: u32,
}

/// Object which can be drawn upon.
pub trait Surface {
    /// Clears the color components of the target.
    fn clear_color(&mut self, red: f32, green: f32, blue: f32, alpha: f32);

    /// Clears the depth component of the target.
    fn clear_depth(&mut self, value: f32);

    /// Clears the stencil component of the target.
    fn clear_stencil(&mut self, value: int);

    /// Returns the dimensions in pixels of the target.
    fn get_dimensions(&self) -> (uint, uint);

    /// Returns the number of bits of each pixel of the depth buffer.
    ///
    /// Returns `None` if there is no depth buffer.
    fn get_depth_buffer_bits(&self) -> Option<u16>;

    /// Returns true if the surface has a depth buffer available.
    fn has_depth_buffer(&self) -> bool {
        self.get_depth_buffer_bits().is_some()
    }

    /// Returns the number of bits of each pixel of the stencil buffer.
    ///
    /// Returns `None` if there is no stencil buffer.
    fn get_stencil_buffer_bits(&self) -> Option<u16>;

    /// Returns true if the surface has a stencil buffer available.
    fn has_stencil_buffer(&self) -> bool {
        self.get_stencil_buffer_bits().is_some()
    }

    /// Draws.
    ///
    /// # Panic
    ///
    /// - Panics if the requested depth function requires a depth buffer and none is attached.
    /// - Panics if the type of some of the vertex source's attributes do not match the program's.
    /// - Panics if a program's attribute is not in the vertex source (does *not* panic if a
    ///   vertex's attribute is not used by the program).
    /// - Panics if the viewport is larger than the dimensions supported by the hardware.
    ///
    fn draw<V, I, ID, U>(&mut self, &V, &I, program: &Program, uniforms: &U,
        draw_parameters: &DrawParameters) where V: vertex_buffer::ToVerticesSource,
        I: index_buffer::ToIndicesSource<ID>, U: uniforms::Uniforms;

    /// Returns an opaque type that is used by the implementation of blit functions.
    fn get_blit_helper(&self) -> BlitHelper;

    /// Copies a rectangle of pixels from this surface to another surface.
    ///
    /// The `source_rect` defines the area of the source (`self`) that will be copied, and the
    /// `target_rect` defines the area where the copied image will be pasted. If the source and
    /// target areas don't have the same dimensions, the image will be resized to match.
    /// The `filter` parameter is relevant only in this situation.
    ///
    /// It is possible for the source and the target to be the same surface. However if the
    /// rectangles overlap, then the behavior is undefined.
    ///
    /// Note that there is no alpha blending, depth/stencil checking, etc. or anything ; this
    /// function just copies pixels.
    #[experimental = "The name will likely change"]
    fn blit_color<S>(&self, source_rect: &Rect, target: &S, target_rect: &Rect,
        filter: uniforms::MagnifySamplerFilter) where S: Surface
    {
        fbo::blit(self, target, gl::COLOR_BUFFER_BIT, source_rect, target_rect,
            filter.to_glenum())
    }

    /// Copies the entire surface to a target surface. See `blit_color`.
    #[experimental = "The name will likely change"]
    fn blit_whole_color_to<S>(&self, target: &S, target_rect: &Rect,
        filter: uniforms::MagnifySamplerFilter) where S: Surface
    {
        let src_dim = self.get_dimensions();
        let src_rect = Rect { left: 0, bottom: 0, width: src_dim.0 as u32, height: src_dim.1 as u32 };
        self.blit_color(&src_rect, target, target_rect, filter)
    }

    /// Copies the entire surface to the entire target. See `blit_color`.
    #[experimental = "The name will likely change"]
    fn fill<S>(&self, target: &S, filter: uniforms::MagnifySamplerFilter) where S: Surface {
        let src_dim = self.get_dimensions();
        let src_rect = Rect { left: 0, bottom: 0, width: src_dim.0 as u32, height: src_dim.1 as u32 };
        let target_dim = target.get_dimensions();
        let target_rect = Rect { left: 0, bottom: 0, width: target_dim.0 as u32, height: target_dim.1 as u32 };
        self.blit_color(&src_rect, target, &target_rect, filter)
    }
}

#[doc(hidden)]
pub struct BlitHelper<'a>(&'a Arc<DisplayImpl>, Option<&'a fbo::FramebufferAttachments>);

/// Implementation of `Surface` targetting the default framebuffer.
///
/// The back- and front-buffers are swapped when the `Frame` is destroyed. This operation is
/// instantaneous, even when vsync is enabled.
pub struct Frame<'a> {
    display: Arc<DisplayImpl>,
    marker: std::kinds::marker::ContravariantLifetime<'a>,
    dimensions: (uint, uint),
}

impl<'t> Frame<'t> {
    /// Stop drawing and swap the buffers.
    pub fn finish(self) {
    }
}

impl<'t> Surface for Frame<'t> {
    fn clear_color(&mut self, red: f32, green: f32, blue: f32, alpha: f32) {
        fbo::clear_color(&self.display, None, red, green, blue, alpha)
    }

    fn clear_depth(&mut self, value: f32) {
        fbo::clear_depth(&self.display, None, value)
    }

    fn clear_stencil(&mut self, value: int) {
        fbo::clear_stencil(&self.display, None, value)
    }

    fn get_dimensions(&self) -> (uint, uint) {
        self.dimensions
    }

    fn get_depth_buffer_bits(&self) -> Option<u16> {
        self.display.context.capabilities().depth_bits
    }

    fn get_stencil_buffer_bits(&self) -> Option<u16> {
        self.display.context.capabilities().stencil_bits
    }

    fn draw<V, I, ID, U>(&mut self, vertex_buffer: &V,
                         index_buffer: &I, program: &Program, uniforms: &U,
                         draw_parameters: &DrawParameters)
                         where I: index_buffer::ToIndicesSource<ID>, U: uniforms::Uniforms,
                         ID: index_buffer::Index, V: vertex_buffer::ToVerticesSource
    {
        use index_buffer::ToIndicesSource;

        if draw_parameters.depth_function.requires_depth_buffer() && !self.has_depth_buffer() {
            panic!("Requested a depth function but no depth buffer is attached");
        }

        if let Some(viewport) = draw_parameters.viewport {
            assert!(viewport.width <= self.display.context.capabilities().max_viewport_dims.0
                    as u32, "Viewport dimensions are too large");
            assert!(viewport.height <= self.display.context.capabilities().max_viewport_dims.1
                    as u32, "Viewport dimensions are too large");
        }

        fbo::draw(&self.display, None, vertex_buffer.to_vertices_source(),
                  &index_buffer.to_indices_source(), program, uniforms, draw_parameters,
                  (self.dimensions.0 as u32, self.dimensions.1 as u32))
    }

    fn get_blit_helper(&self) -> BlitHelper {
        BlitHelper(&self.display, None)
    }
}

#[unsafe_destructor]
impl<'t> Drop for Frame<'t> {
    fn drop(&mut self) {
        self.display.context.swap_buffers();
    }
}

/// Objects that can build a `Display` object.
pub trait DisplayBuild {
    /// Build a context and a `Display` to draw on it.
    ///
    /// Performances a compatibility check to make sure that all core elements of glium
    /// are supported by the implementation.
    fn build_glium(self) -> Result<Display, GliumCreationError>;
}

/// Error that can happen while creating a glium display.
#[deriving(Clone, Show, PartialEq, Eq)]
pub enum GliumCreationError {
    /// An error has happened while creating the glutin window or headless renderer.
    GlutinCreationError(glutin::CreationError),

    /// The OpenGL implementation is too old.
    IncompatibleOpenGl(String),
}

impl std::error::Error for GliumCreationError {
    fn description(&self) -> &str {
        match self {
            &GliumCreationError::GlutinCreationError(_) => "Error while creating glutin window or headless renderer",
            &GliumCreationError::IncompatibleOpenGl(_) => "The OpenGL implementation is too old to work with glium",
        }
    }

    fn detail(&self) -> Option<String> {
        match self {
            &GliumCreationError::GlutinCreationError(_) => None,
            &GliumCreationError::IncompatibleOpenGl(ref e) => Some(e.clone()),
        }
    }

    fn cause(&self) -> Option<&std::error::Error> {
        match self {
            &GliumCreationError::GlutinCreationError(ref err) => Some(err as &std::error::Error),
            &GliumCreationError::IncompatibleOpenGl(_) => None,
        }
    }
}

impl std::error::FromError<glutin::CreationError> for GliumCreationError {
    fn from_error(err: glutin::CreationError) -> GliumCreationError {
        GliumCreationError::GlutinCreationError(err)
    }
}

impl<'a> DisplayBuild for glutin::WindowBuilder<'a> {
    fn build_glium(self) -> Result<Display, GliumCreationError> {
        let context = try!(context::Context::new_from_window(self, None));

        Ok(Display {
            context: Arc::new(DisplayImpl {
                context: context,
                debug_callback: Mutex::new(None),
                framebuffer_objects: Mutex::new(HashMap::new()),
                vertex_array_objects: Mutex::new(HashMap::new()),
                samplers: Mutex::new(HashMap::new()),
            }),
        })
    }
}

#[cfg(feature = "headless")]
impl DisplayBuild for glutin::HeadlessRendererBuilder {
    fn build_glium(self) -> Result<Display, GliumCreationError> {
        let context = try!(context::Context::new_from_headless(self));

        Ok(Display {
            context: Arc::new(DisplayImpl {
                context: context,
                debug_callback: Mutex::new(None),
                framebuffer_objects: Mutex::new(HashMap::new()),
                vertex_array_objects: Mutex::new(HashMap::new()),
                samplers: Mutex::new(HashMap::new()),
            }),
        })
    }
}

/// The main object of this library. Controls the whole display.
///
/// This object contains a smart pointer to the real implementation.
/// Cloning the display allows you to easily share the `Display` object throughout
///  your program and between threads.
#[deriving(Clone)]
pub struct Display {
    context: Arc<DisplayImpl>,
}

struct DisplayImpl {
    // contains everything related to the current context and its state
    context: context::Context,

    // the callback used for debug messages
    debug_callback: Mutex<Option<Box<FnMut(String, debug::Source, debug::MessageType, debug::Severity)
                                     + Send + Sync>>>,

    // we maintain a list of FBOs
    // when something requirering a FBO is drawn, we look for an existing one in this hashmap
    framebuffer_objects: Mutex<HashMap<fbo::FramebufferAttachments,
                                       fbo::FrameBufferObject>>,

    // we maintain a list of VAOs for each vertexbuffer-indexbuffer-program association
    // the key is a (vertexbuffer, program)
    vertex_array_objects: Mutex<HashMap<(gl::types::GLuint, gl::types::GLuint, gl::types::GLuint),
                                        vertex_array_object::VertexArrayObject>>,

    // we maintain a list of samplers for each possible behavior
    samplers: Mutex<HashMap<uniforms::SamplerBehavior, uniforms::SamplerObject>>,
}

impl Display {
    /// Reads all events received by the window.
    pub fn poll_events(&self) -> Vec<glutin::Event> {
        self.context.context.recv()
    }

    /// Returns the dimensions of the main framebuffer.
    pub fn get_framebuffer_dimensions(&self) -> (uint, uint) {
        self.context.context.get_framebuffer_dimensions()
    }

    /// Start drawing on the backbuffer.
    ///
    /// This function returns a `Frame` which can be used to draw on it. When the `Frame` is
    /// destroyed, the buffers are swapped.
    ///
    /// Note that destroying a `Frame` is immediate, even if vsync is enabled.
    pub fn draw(&self) -> Frame {
        Frame {
            display: self.context.clone(),
            marker: std::kinds::marker::ContravariantLifetime,
            dimensions: self.get_framebuffer_dimensions(),
        }
    }

    /// Returns the maximum value that can be used for anisotropic filtering, or `None`
    /// if the hardware doesn't support it.
    pub fn get_max_anisotropy_support(&self) -> Option<u16> {
        self.context.context.capabilities().max_texture_max_anisotropy.map(|v| v as u16)
    }

    /// Returns the maximum dimensions of the viewport that you can pass when drawing.
    ///
    /// Glium will panic if you request a larger viewport.
    pub fn get_max_viewport_dimensions(&self) -> (u32, u32) {
        let d = self.context.context.capabilities().max_viewport_dims;
        (d.0 as u32, d.1 as u32)
    }

    /// Releases the shader compiler, indicating that no new programs will be created for a while.
    ///
    /// # Features
    ///
    /// This method is always available, but is a no-op if it's not available in
    /// the implementation.
    pub fn release_shader_compiler(&self) {
        self.context.context.exec(move |: ctxt| {
            unsafe {
                if ctxt.opengl_es || ctxt.version >= &context::GlVersion(4, 1) {
                    ctxt.gl.ReleaseShaderCompiler();
                }
            }
        });
    }

    /// Returns an estimate of the amount of video memory available in bytes.
    ///
    /// Returns `None` if no estimate is available.
    pub fn get_free_video_memory(&self) -> Option<uint> {
        let (tx, rx) = channel();

        self.context.context.exec(move |: ctxt| {
            unsafe {
                use std::mem;
                let mut value: [gl::types::GLint, ..4] = mem::uninitialized();

                let value = if ctxt.extensions.gl_nvx_gpu_memory_info {
                    ctxt.gl.GetIntegerv(gl::GPU_MEMORY_INFO_CURRENT_AVAILABLE_VIDMEM_NVX,
                                   &mut value[0]);
                    Some(value[0])

                } else if ctxt.extensions.gl_ati_meminfo {
                    ctxt.gl.GetIntegerv(gl::TEXTURE_FREE_MEMORY_ATI, &mut value[0]);
                    Some(value[0])

                } else {
                    None
                };

                tx.send(value);
            }
        });

        rx.recv().map(|v| v as uint * 1024)
    }

    /// Sets the callback to use when an OpenGL debug message is generated.
    ///
    /// **Important**: some contexts don't support debug output, in which case this function will
    /// act as a no-op. Even if the context does support them, you are not guaranteed to get any.
    /// Debug messages are just a convenience and are not reliable.
    #[experimental = "The API will probably change"]
    pub fn set_debug_callback<F>(&self, callback: F)
        where F: FnMut(String, debug::Source, debug::MessageType, debug::Severity) + Send + Sync
    {
        self.set_debug_callback_impl(callback, false);
    }

    /// Sets the callback to use when an OpenGL debug message is generated.
    ///
    /// Contrary to `set_debug_callback`, the callback is called synchronously.
    #[experimental = "The API will probably change"]
    pub unsafe fn set_debug_callback_sync<F>(&self, callback: F)
        where F: FnMut(String, debug::Source, debug::MessageType, debug::Severity) + Send + Sync
    {
        self.set_debug_callback_impl(callback, true);
    }

    fn set_debug_callback_impl<F>(&self, callback: F, sync: bool)
        where F: FnMut(String, debug::Source, debug::MessageType, debug::Severity) + Send + Sync
    {
        // changing the callback
        {
            let mut cb = self.context.debug_callback.lock();
            *cb = Some(box callback as Box<FnMut(String, debug::Source, debug::MessageType,
                                                 debug::Severity)
                                           + Send + Sync>);
        }

        // this is the C callback
        extern "system" fn callback_wrapper(source: gl::types::GLenum, ty: gl::types::GLenum,
            id: gl::types::GLuint, severity: gl::types::GLenum, _length: gl::types::GLsizei,
            message: *const gl::types::GLchar, user_param: *mut libc::c_void)
        {
            use std::c_str::CString;
            use std::num::FromPrimitive;

            unsafe {
                let user_param = user_param as *mut DisplayImpl;
                let user_param = user_param.as_mut().unwrap();

                let message = CString::new(message, false);
                let message = message.as_str().unwrap_or("<message was not utf-8>");

                let ref mut callback = user_param.debug_callback;
                let mut callback = callback.lock();
                let callback = callback.deref_mut();

                if let &Some(ref mut callback) = callback {
                    callback.call_mut((message.to_string(),
                        FromPrimitive::from_uint(source as uint).unwrap_or(debug::Source::OtherSource),
                        FromPrimitive::from_uint(ty as uint).unwrap_or(debug::MessageType::Other),
                        FromPrimitive::from_uint(severity as uint).unwrap_or(debug::Severity::Notification)));
                }
            }
        }

        // SAFETY NOTICE: we pass a raw pointer to the `DisplayImpl`
        let ptr: &DisplayImpl = self.context.deref();
        let ptr = ptr as *const DisplayImpl;

        // enabling the callback
        self.context.context.exec(move |: ctxt| {
            unsafe {
                if ctxt.version >= &context::GlVersion(4,5) || ctxt.extensions.gl_khr_debug {
                    if ctxt.state.enabled_debug_output_synchronous != sync {
                        if sync {
                            ctxt.gl.Enable(gl::DEBUG_OUTPUT_SYNCHRONOUS);
                            ctxt.state.enabled_debug_output_synchronous = true;
                        } else {
                            ctxt.gl.Disable(gl::DEBUG_OUTPUT_SYNCHRONOUS);
                            ctxt.state.enabled_debug_output_synchronous = false;
                        }
                    }

                    // TODO: with GLES, the GL_KHR_debug function has a `KHR` suffix
                    //       but with GL only, it doesn't have one
                    ctxt.gl.DebugMessageCallback(callback_wrapper, ptr as *const libc::c_void);
                    ctxt.gl.DebugMessageControl(gl::DONT_CARE, gl::DONT_CARE, gl::DONT_CARE, 0,
                        std::ptr::null(), gl::TRUE);

                    if ctxt.state.enabled_debug_output != Some(true) {
                        ctxt.gl.Enable(gl::DEBUG_OUTPUT);
                        ctxt.state.enabled_debug_output = Some(true);
                    }
                }
            }
        });
    }

    /// Reads the content of the front buffer.
    ///
    /// You will only see the data that has finished being drawn.
    ///
    /// This function can return any type that implements `Texture2dData`.
    ///
    /// ## Example
    ///
    /// ```noçrun
    /// # extern crate glium;
    /// # extern crate glutin;
    /// # use glium::DisplayBuild;
    /// # fn main() {
    /// # let display: glium::Display = unsafe { ::std::mem::uninitialized() };
    /// let pixels: Vec<Vec<(u8, u8, u8)>> = display.read_front_buffer();
    /// # }
    /// ```
    pub fn read_front_buffer<P, T>(&self) -> T          // TODO: remove Clone for P
        where P: texture::PixelValue + Clone + Send, T: texture::Texture2dData<P>
    {
        use std::mem;

        let dimensions = self.get_framebuffer_dimensions();
        let pixels_count = dimensions.0 * dimensions.1;

        let pixels_size = texture::Texture2dData::get_format(None::<T>).get_size();
        let (format, gltype) = texture::Texture2dData::get_format(None::<T>).to_gl_enum();

        let (tx, rx) = channel();
        self.context.context.exec(move |: ctxt| {
            unsafe {
                // unbinding framebuffers
                if ctxt.state.read_framebuffer != 0 {
                    if ctxt.version >= &context::GlVersion(3, 0) {
                        ctxt.gl.BindFramebuffer(gl::READ_FRAMEBUFFER, 0);
                        ctxt.state.read_framebuffer = 0;
                    } else {
                        ctxt.gl.BindFramebufferEXT(gl::FRAMEBUFFER_EXT, 0);
                        ctxt.state.draw_framebuffer = 0;
                        ctxt.state.read_framebuffer = 0;
                    }
                }

                // adjusting glReadBuffer
                if ctxt.state.default_framebuffer_read != Some(gl::FRONT_LEFT) {
                    ctxt.gl.ReadBuffer(gl::FRONT_LEFT);
                    ctxt.state.default_framebuffer_read = Some(gl::FRONT_LEFT);
                }

                // reading
                let total_data_size = pixels_count * pixels_size / mem::size_of::<P>();
                let mut data: Vec<P> = Vec::with_capacity(total_data_size);
                ctxt.gl.ReadPixels(0, 0, dimensions.0 as gl::types::GLint,
                    dimensions.1 as gl::types::GLint, format, gltype,
                    data.as_mut_ptr() as *mut libc::c_void);
                data.set_len(total_data_size);
                tx.send(data);
            }
        });

        let data = rx.recv();
        texture::Texture2dData::from_vec(data, dimensions.0 as u32)
    }

    /// Asserts that there are no OpenGL error pending.
    ///
    /// This function is supposed to be used in tests.
    pub fn assert_no_error(&self) {
        let (tx, rx) = channel();

        self.context.context.exec(move |: ctxt| {
            tx.send(get_gl_error(ctxt));
        });

        match rx.recv() {
            Some(msg) => panic!("{}", msg),
            None => ()
        };
    }

    /// Waits until all the previous commands have finished being executed.
    ///
    /// When you execute OpenGL functions, they are not executed immediatly. Instead they are
    /// put in a queue. This function waits until all commands have finished being executed and
    /// the queue is empty.
    ///
    /// **You don't need to call this function manually, except when running benchmarks.**
    pub fn synchronize(&self) {
        let (tx, rx) = channel();

        self.context.context.exec(move |: ctxt| {
            unsafe { ctxt.gl.Finish(); }
            tx.send(());
        });

        rx.recv();
    }
}

// this destructor is here because objects in `Display` contain an `Arc<DisplayImpl>`,
// which would lead to a leak
impl Drop for DisplayImpl {
    fn drop(&mut self) {
        // disabling callback, to avoid
        self.context.exec(move |: ctxt| {
            unsafe {
                if ctxt.state.enabled_debug_output != Some(false) {
                    ctxt.gl.Disable(gl::DEBUG_OUTPUT);
                    ctxt.state.enabled_debug_output = Some(false);
                    ctxt.gl.Finish();
                }
            }
        });

        {
            let mut fbos = self.framebuffer_objects.lock();
            fbos.clear();
        }

        {
            let mut vaos = self.vertex_array_objects.lock();
            vaos.clear();
        }

        {
            let mut samplers = self.samplers.lock();
            samplers.clear();
        }
    }
}

#[allow(dead_code)]
fn get_gl_error(ctxt: context::CommandContext) -> Option<&'static str> {
    match unsafe { ctxt.gl.GetError() } {
        gl::NO_ERROR => None,
        gl::INVALID_ENUM => Some("GL_INVALID_ENUM"),
        gl::INVALID_VALUE => Some("GL_INVALID_VALUE"),
        gl::INVALID_OPERATION => Some("GL_INVALID_OPERATION"),
        gl::INVALID_FRAMEBUFFER_OPERATION => Some("GL_INVALID_FRAMEBUFFER_OPERATION"),
        gl::OUT_OF_MEMORY => Some("GL_OUT_OF_MEMORY"),
        /*gl::STACK_UNDERFLOW => Some("GL_STACK_UNDERFLOW"),
        gl::STACK_OVERFLOW => Some("GL_STACK_OVERFLOW"),*/
        _ => Some("Unknown glGetError return value")
    }
}<|MERGE_RESOLUTION|>--- conflicted
+++ resolved
@@ -13,12 +13,12 @@
 extern crate glium;
 
 fn main() {
-    use glium::DisplayBuild;
-
-    let display = glutin::WindowBuilder::new()
-        .with_dimensions(1024, 768)
-        .with_title("Hello world".to_string())
-        .build_glium().unwrap();
+	use glium::DisplayBuild;
+
+	let display = glutin::WindowBuilder::new()
+		.with_dimensions(1024, 768)
+		.with_title("Hello world".to_string())
+		.build_glium().unwrap();
 }
 ```
 
@@ -46,15 +46,15 @@
 #[vertex_format]
 #[deriving(Copy)]
 struct Vertex {
-    position: [f32, ..2],
-    color: [f32, ..3],
+	position: [f32, ..2],
+	color: [f32, ..3],
 }
 
 # let display: glium::Display = unsafe { std::mem::uninitialized() };
 let vertex_buffer = glium::VertexBuffer::new(&display, vec![
-    Vertex { position: [-0.5, -0.5], color: [0.0, 1.0, 0.0] },
-    Vertex { position: [ 0.0,  0.5], color: [0.0, 0.0, 1.0] },
-    Vertex { position: [ 0.5, -0.5], color: [1.0, 0.0, 0.0] },
+	Vertex { position: [-0.5, -0.5], color: [0.0, 1.0, 0.0] },
+	Vertex { position: [ 0.0,  0.5], color: [0.0, 0.0, 1.0] },
+	Vertex { position: [ 0.5, -0.5], color: [1.0, 0.0, 0.0] },
 ]);
 # }
 ```
@@ -68,7 +68,7 @@
 ```no_run
 # let display: glium::Display = unsafe { std::mem::uninitialized() };
 let index_buffer = glium::IndexBuffer::new(&display,
-    glium::index_buffer::TrianglesList(vec![ 0u16, 1, 2 ]));
+	glium::index_buffer::TrianglesList(vec![ 0u16, 1, 2 ]));
 ```
 
 Then we create the program, which is composed of a *vertex shader*, a program executed once for
@@ -80,33 +80,33 @@
 ```no_run
 # let display: glium::Display = unsafe { std::mem::uninitialized() };
 let program = glium::Program::new(&display,
-    // vertex shader
-    "   #version 110
-
-        uniform mat4 matrix;
-
-        attribute vec2 position;
-        attribute vec3 color;
-
-        varying vec3 v_color;
-
-        void main() {
-            gl_Position = vec4(position, 0.0, 1.0) * matrix;
-            v_color = color;
-        }
-    ",
-
-    // fragment shader
-    "   #version 110
-        varying vec3 v_color;
-
-        void main() {
-            gl_FragColor = vec4(v_color, 1.0);
-        }
-    ",
-
-    // optional geometry shader
-    None
+	// vertex shader
+	"   #version 110
+
+		uniform mat4 matrix;
+
+		attribute vec2 position;
+		attribute vec3 color;
+
+		varying vec3 v_color;
+
+		void main() {
+			gl_Position = vec4(position, 0.0, 1.0) * matrix;
+			v_color = color;
+		}
+	",
+
+	// fragment shader
+	"   #version 110
+		varying vec3 v_color;
+
+		void main() {
+			gl_FragColor = vec4(v_color, 1.0);
+		}
+	",
+
+	// optional geometry shader
+	None
 ).unwrap();
 ```
 
@@ -131,16 +131,16 @@
 # fn main() {
 #[uniforms]
 struct Uniforms {
-    matrix: [[f32, ..4], ..4],
+	matrix: [[f32, ..4], ..4],
 }
 
 let uniforms = Uniforms {
-    matrix: [
-        [ 1.0, 0.0, 0.0, 0.0 ],
-        [ 0.0, 1.0, 0.0, 0.0 ],
-        [ 0.0, 0.0, 1.0, 0.0 ],
-        [ 0.0, 0.0, 0.0, 1.0 ]
-    ],
+	matrix: [
+		[ 1.0, 0.0, 0.0, 0.0 ],
+		[ 0.0, 1.0, 0.0, 0.0 ],
+		[ 0.0, 0.0, 1.0, 0.0 ],
+		[ 0.0, 0.0, 0.0, 1.0 ]
+	],
 };
 # }
 ```
@@ -190,13 +190,8 @@
 #![allow(dead_code)]
 #![allow(unused_variables)]
 
-<<<<<<< HEAD
 #[phase(plugin)]
 extern crate gl_generator;
-
-=======
-extern crate cgmath;
->>>>>>> 9ddde427
 extern crate glutin;
 #[cfg(feature = "image")]
 extern crate image;
@@ -227,40 +222,40 @@
 mod vertex_array_object;
 
 mod gl {
-    include!(concat!(env!("OUT_DIR"), "/gl_bindings.rs"));
+	include!(concat!(env!("OUT_DIR"), "/gl_bindings.rs"));
 }
 
 /// Internal trait for objects that are OpenGL objects.
 trait GlObject {
-    /// Returns the id of the object.
-    fn get_id(&self) -> gl::types::GLuint;
+	/// Returns the id of the object.
+	fn get_id(&self) -> gl::types::GLuint;
 }
 
 /// Internal trait for enums that can be turned into GLenum.
 trait ToGlEnum {
-    /// Returns the value.
-    fn to_glenum(&self) -> gl::types::GLenum;
+	/// Returns the value.
+	fn to_glenum(&self) -> gl::types::GLenum;
 }
 
 /// Function that the GPU will use for blending.
 #[deriving(Clone, Copy, Show, PartialEq, Eq)]
 pub enum BlendingFunction {
-    /// Always replace the destination pixel by the source.
-    ///
-    /// The alpha channels are simply ignored. This is the default mode.
-    AlwaysReplace,
-
-    /// Linear interpolation of the source pixel by the source pixel's alpha.
-    ///
-    /// If the source's alpha is 0, the destination's color will stay the same. If the source's
-    ///  alpha is 1, the destination's color will be replaced by the source's. If the source's
-    ///  alpha is 0.5, the destination's color is the average between the source's and the
-    ///  destination's color.
-    ///
-    /// This is the mode that you usually use for transparency.
-    ///
-    /// Means `(GL_SRC_ALPHA, GL_ONE_MINUS_SRC_ALPHA)` in Openctxt.gl.
-    LerpBySourceAlpha,
+	/// Always replace the destination pixel by the source.
+	///
+	/// The alpha channels are simply ignored. This is the default mode.
+	AlwaysReplace,
+
+	/// Linear interpolation of the source pixel by the source pixel's alpha.
+	///
+	/// If the source's alpha is 0, the destination's color will stay the same. If the source's
+	///  alpha is 1, the destination's color will be replaced by the source's. If the source's
+	///  alpha is 0.5, the destination's color is the average between the source's and the
+	///  destination's color.
+	///
+	/// This is the mode that you usually use for transparency.
+	///
+	/// Means `(GL_SRC_ALPHA, GL_ONE_MINUS_SRC_ALPHA)` in Openctxt.gl.
+	LerpBySourceAlpha,
 }
 
 /// Culling mode.
@@ -268,78 +263,78 @@
 /// Describes how triangles could be filtered before the fragment part.
 #[deriving(Clone, Copy, Show, PartialEq, Eq)]
 pub enum BackfaceCullingMode {
-    /// All triangles are always drawn.
-    CullingDisabled,
-
-    /// Triangles whose vertices are counter-clock-wise won't be drawn.
-    CullCounterClockWise,
-
-    /// Triangles whose indices are clock-wise won't be drawn.
-    CullClockWise
+	/// All triangles are always drawn.
+	CullingDisabled,
+
+	/// Triangles whose vertices are counter-clock-wise won't be drawn.
+	CullCounterClockWise,
+
+	/// Triangles whose indices are clock-wise won't be drawn.
+	CullClockWise
 }
 
 /// The function that the GPU will use to determine whether to write over an existing pixel
 ///  on the target.
 #[deriving(Clone, Copy, Show, PartialEq, Eq)]
 pub enum DepthFunction {
-    /// Never replace the target pixel.
-    ///
-    /// This option doesn't really make sense, but is here for completeness.
-    Ignore,
-
-    /// Always replace the target pixel.
-    ///
-    /// This is the default mode.
-    Overwrite,
-
-    /// Replace if the z-value of the source is equal to the destination.
-    IfEqual,
-
-    /// Replace if the z-value of the source is different than the destination.
-    IfNotEqual,
-
-    /// Replace if the z-value of the source is more than the destination.
-    IfMore,
-
-    /// Replace if the z-value of the source is more or equal to the destination.
-    IfMoreOrEqual,
-
-    /// Replace if the z-value of the source is less than the destination.
-    IfLess,
-
-    /// Replace if the z-value of the source is less or equal to the destination.
-    IfLessOrEqual
+	/// Never replace the target pixel.
+	///
+	/// This option doesn't really make sense, but is here for completeness.
+	Ignore,
+
+	/// Always replace the target pixel.
+	///
+	/// This is the default mode.
+	Overwrite,
+
+	/// Replace if the z-value of the source is equal to the destination.
+	IfEqual,
+
+	/// Replace if the z-value of the source is different than the destination.
+	IfNotEqual,
+
+	/// Replace if the z-value of the source is more than the destination.
+	IfMore,
+
+	/// Replace if the z-value of the source is more or equal to the destination.
+	IfMoreOrEqual,
+
+	/// Replace if the z-value of the source is less than the destination.
+	IfLess,
+
+	/// Replace if the z-value of the source is less or equal to the destination.
+	IfLessOrEqual
 }
 
 impl DepthFunction {
-    /// Returns true if the function requires a depth buffer to be used.
-    pub fn requires_depth_buffer(&self) -> bool {
-        match *self {
-            DepthFunction::Ignore => true,
-            DepthFunction::Overwrite => false,
-            DepthFunction::IfEqual => true,
-            DepthFunction::IfNotEqual => true,
-            DepthFunction::IfMore => true,
-            DepthFunction::IfMoreOrEqual => true,
-            DepthFunction::IfLess => true,
-            DepthFunction::IfLessOrEqual => true,
-        }
-    }
+	/// Returns true if the function requires a depth buffer to be used.
+	pub fn requires_depth_buffer(&self) -> bool {
+		match *self {
+			DepthFunction::Ignore => true,
+			DepthFunction::Overwrite => false,
+			DepthFunction::IfEqual => true,
+			DepthFunction::IfNotEqual => true,
+			DepthFunction::IfMore => true,
+			DepthFunction::IfMoreOrEqual => true,
+			DepthFunction::IfLess => true,
+			DepthFunction::IfLessOrEqual => true,
+		}
+	}
 }
 
 impl ToGlEnum for DepthFunction {
-    fn to_glenum(&self) -> gl::types::GLenum {
-        match *self {
-            DepthFunction::Ignore => gl::NEVER,
-            DepthFunction::Overwrite => gl::ALWAYS,
-            DepthFunction::IfEqual => gl::EQUAL,
-            DepthFunction::IfNotEqual => gl::NOTEQUAL,
-            DepthFunction::IfMore => gl::GREATER,
-            DepthFunction::IfMoreOrEqual => gl::GEQUAL,
-            DepthFunction::IfLess => gl::LESS,
-            DepthFunction::IfLessOrEqual => gl::LEQUAL,
-        }
-    }
+	fn to_glenum(&self) -> gl::types::GLenum {
+		match *self {
+			DepthFunction::Ignore => gl::NEVER,
+			DepthFunction::Overwrite => gl::ALWAYS,
+			DepthFunction::IfEqual => gl::EQUAL,
+			DepthFunction::IfNotEqual => gl::NOTEQUAL,
+			DepthFunction::IfMore => gl::GREATER,
+			DepthFunction::IfMoreOrEqual => gl::GEQUAL,
+			DepthFunction::IfLess => gl::LESS,
+			DepthFunction::IfLessOrEqual => gl::LEQUAL,
+		}
+	}
 }
 
 /// Defines how the device should render polygons.
@@ -348,28 +343,28 @@
 /// values are sometimes useful, especially for debugging purposes.
 #[deriving(Clone, Copy, Show, PartialEq, Eq)]
 pub enum PolygonMode {
-    /// Only draw a single point at each vertex.
-    ///
-    /// All attributes that apply to points are used when using this mode.
-    Point,
-
-    /// Only draw a line in the boundaries of each polygon.
-    ///
-    /// All attributes that apply to lines (`line_width`) are used when using this mode.
-    Line,
-
-    /// Fill the content of the polygon. This is the default mode.
-    Fill,
+	/// Only draw a single point at each vertex.
+	///
+	/// All attributes that apply to points are used when using this mode.
+	Point,
+
+	/// Only draw a line in the boundaries of each polygon.
+	///
+	/// All attributes that apply to lines (`line_width`) are used when using this mode.
+	Line,
+
+	/// Fill the content of the polygon. This is the default mode.
+	Fill,
 }
 
 impl ToGlEnum for PolygonMode {
-    fn to_glenum(&self) -> gl::types::GLenum {
-        match *self {
-            PolygonMode::Point => gl::POINT,
-            PolygonMode::Line => gl::LINE,
-            PolygonMode::Fill => gl::FILL,
-        }
-    }
+	fn to_glenum(&self) -> gl::types::GLenum {
+		match *self {
+			PolygonMode::Point => gl::POINT,
+			PolygonMode::Line => gl::LINE,
+			PolygonMode::Fill => gl::FILL,
+		}
+	}
 }
 
 /// Represents the parameters to use when drawing.
@@ -385,205 +380,205 @@
 ///
 #[deriving(Clone, Copy, Show, PartialEq)]
 pub struct DrawParameters {
-    /// The function that the GPU will use to determine whether to write over an existing pixel
-    /// on the target.
-    ///
-    /// The default is `Overwrite`.
-    pub depth_function: DepthFunction,
-
-    /// The function that the GPU will use to merge the existing pixel with the pixel that is
-    /// being written.
-    ///
-    /// `None` means "don't care" (usually when you know that the alpha is always 1).
-    pub blending_function: Option<BlendingFunction>,
-
-    /// Width in pixels of the lines to draw when drawing lines.
-    ///
-    /// `None` means "don't care". Use this when you don't draw lines.
-    pub line_width: Option<f32>,
-
-    /// Whether or not the GPU should filter out some faces.
-    ///
-    /// After the vertex shader stage, the GPU will try to remove the faces that aren't facing
-    ///  the camera.
-    pub backface_culling: BackfaceCullingMode,
-
-    /// Sets how to render polygons. The default value is `Fill`.
-    pub polygon_mode: PolygonMode,
-
-    /// Whether multisample antialiasing (MSAA) should be used. Default value is `true`.
-    ///
-    /// Note that you will need to set the appropriate option when creating the window.
-    /// The recommended way to do is to leave this to `true`, and adjust the option when
-    /// creating the window.
-    pub multisampling: bool,
-
-    /// Specifies the viewport to use when drawing.
-    ///
-    /// The x and y positions of your vertices are mapped to the viewport so that `(-1, -1)`
-    /// corresponds to the lower-left hand corner and `(1, 1)` corresponds to the top-right
-    /// hand corner. Any pixel outside of the viewport is discarded.
-    ///
-    /// You can specify a viewport greater than the target if you want to stretch the image.
-    ///
-    /// `None` means "use the whole surface".
-    pub viewport: Option<Rect>,
+	/// The function that the GPU will use to determine whether to write over an existing pixel
+	/// on the target.
+	///
+	/// The default is `Overwrite`.
+	pub depth_function: DepthFunction,
+
+	/// The function that the GPU will use to merge the existing pixel with the pixel that is
+	/// being written.
+	///
+	/// `None` means "don't care" (usually when you know that the alpha is always 1).
+	pub blending_function: Option<BlendingFunction>,
+
+	/// Width in pixels of the lines to draw when drawing lines.
+	///
+	/// `None` means "don't care". Use this when you don't draw lines.
+	pub line_width: Option<f32>,
+
+	/// Whether or not the GPU should filter out some faces.
+	///
+	/// After the vertex shader stage, the GPU will try to remove the faces that aren't facing
+	///  the camera.
+	pub backface_culling: BackfaceCullingMode,
+
+	/// Sets how to render polygons. The default value is `Fill`.
+	pub polygon_mode: PolygonMode,
+
+	/// Whether multisample antialiasing (MSAA) should be used. Default value is `true`.
+	///
+	/// Note that you will need to set the appropriate option when creating the window.
+	/// The recommended way to do is to leave this to `true`, and adjust the option when
+	/// creating the window.
+	pub multisampling: bool,
+
+	/// Specifies the viewport to use when drawing.
+	///
+	/// The x and y positions of your vertices are mapped to the viewport so that `(-1, -1)`
+	/// corresponds to the lower-left hand corner and `(1, 1)` corresponds to the top-right
+	/// hand corner. Any pixel outside of the viewport is discarded.
+	///
+	/// You can specify a viewport greater than the target if you want to stretch the image.
+	///
+	/// `None` means "use the whole surface".
+	pub viewport: Option<Rect>,
 }
 
 impl std::default::Default for DrawParameters {
-    fn default() -> DrawParameters {
-        DrawParameters {
-            depth_function: DepthFunction::Overwrite,
-            blending_function: Some(BlendingFunction::AlwaysReplace),
-            line_width: None,
-            backface_culling: BackfaceCullingMode::CullingDisabled,
-            polygon_mode: PolygonMode::Fill,
-            multisampling: true,
-            viewport: None,
-        }
-    }
+	fn default() -> DrawParameters {
+		DrawParameters {
+			depth_function: DepthFunction::Overwrite,
+			blending_function: Some(BlendingFunction::AlwaysReplace),
+			line_width: None,
+			backface_culling: BackfaceCullingMode::CullingDisabled,
+			polygon_mode: PolygonMode::Fill,
+			multisampling: true,
+			viewport: None,
+		}
+	}
 }
 
 impl DrawParameters {
-    /// Synchronizes the parmaeters with the current ctxt.state.
-    fn sync(&self, ctxt: &mut context::CommandContext, surface_dimensions: (u32, u32)) {
-        // depth function
-        match self.depth_function {
-            DepthFunction::Overwrite => unsafe {
-                if ctxt.state.enabled_depth_test {
-                    ctxt.gl.Disable(gl::DEPTH_TEST);
-                    ctxt.state.enabled_depth_test = false;
-                }
-            },
-            depth_function => unsafe {
-                let depth_function = depth_function.to_glenum();
-                if ctxt.state.depth_func != depth_function {
-                    ctxt.gl.DepthFunc(depth_function);
-                    ctxt.state.depth_func = depth_function;
-                }
-                if !ctxt.state.enabled_depth_test {
-                    ctxt.gl.Enable(gl::DEPTH_TEST);
-                    ctxt.state.enabled_depth_test = true;
-                }
-            }
-        }
-
-        // blending function
-        match self.blending_function {
-            Some(BlendingFunction::AlwaysReplace) => unsafe {
-                if ctxt.state.enabled_blend {
-                    ctxt.gl.Disable(gl::BLEND);
-                    ctxt.state.enabled_blend = false;
-                }
-            },
-            Some(BlendingFunction::LerpBySourceAlpha) => unsafe {
-                if ctxt.state.blend_func != (gl::SRC_ALPHA, gl::ONE_MINUS_SRC_ALPHA) {
-                    ctxt.gl.BlendFunc(gl::SRC_ALPHA, gl::ONE_MINUS_SRC_ALPHA);
-                    ctxt.state.blend_func = (gl::SRC_ALPHA, gl::ONE_MINUS_SRC_ALPHA);
-                }
-                if !ctxt.state.enabled_blend {
-                    ctxt.gl.Enable(gl::BLEND);
-                    ctxt.state.enabled_blend = true;
-                }
-            },
-            _ => ()
-        }
-
-        // line width
-        if let Some(line_width) = self.line_width {
-            if ctxt.state.line_width != line_width {
-                unsafe {
-                    ctxt.gl.LineWidth(line_width);
-                    ctxt.state.line_width = line_width;
-                }
-            }
-        }
-
-        // back-face culling
-        // note: we never change the value of `glFrontFace`, whose default is GL_CCW
-        //  that's why `CullClockWise` uses `GL_BACK` for example
-        match self.backface_culling {
-            BackfaceCullingMode::CullingDisabled => unsafe {
-                if ctxt.state.enabled_cull_face {
-                    ctxt.gl.Disable(gl::CULL_FACE);
-                    ctxt.state.enabled_cull_face = false;
-                }
-            },
-            BackfaceCullingMode::CullCounterClockWise => unsafe {
-                if !ctxt.state.enabled_cull_face {
-                    ctxt.gl.Enable(gl::CULL_FACE);
-                    ctxt.state.enabled_cull_face = true;
-                }
-                if ctxt.state.cull_face != gl::FRONT {
-                    ctxt.gl.CullFace(gl::FRONT);
-                    ctxt.state.cull_face = gl::FRONT;
-                }
-            },
-            BackfaceCullingMode::CullClockWise => unsafe {
-                if !ctxt.state.enabled_cull_face {
-                    ctxt.gl.Enable(gl::CULL_FACE);
-                    ctxt.state.enabled_cull_face = true;
-                }
-                if ctxt.state.cull_face != gl::BACK {
-                    ctxt.gl.CullFace(gl::BACK);
-                    ctxt.state.cull_face = gl::BACK;
-                }
-            },
-        }
-
-        // polygon mode
-        unsafe {
-            let polygon_mode = self.polygon_mode.to_glenum();
-            if ctxt.state.polygon_mode != polygon_mode {
-                ctxt.gl.PolygonMode(gl::FRONT_AND_BACK, polygon_mode);
-                ctxt.state.polygon_mode = polygon_mode;
-            }
-        }
-
-        // multisampling
-        if ctxt.state.enabled_multisample != self.multisampling {
-            unsafe {
-                if self.multisampling {
-                    ctxt.gl.Enable(gl::MULTISAMPLE);
-                    ctxt.state.enabled_multisample = true;
-                } else {
-                    ctxt.gl.Disable(gl::MULTISAMPLE);
-                    ctxt.state.enabled_multisample = false;
-                }
-            }
-        }
-
-        // viewport
-        if let Some(viewport) = self.viewport {
-            assert!(viewport.width <= ctxt.capabilities.max_viewport_dims.0 as u32,
-                    "Viewport dimensions are too large");
-            assert!(viewport.height <= ctxt.capabilities.max_viewport_dims.1 as u32,
-                    "Viewport dimensions are too large");
-
-            let viewport = (viewport.left as gl::types::GLint, viewport.bottom as gl::types::GLint,
-                            viewport.width as gl::types::GLsizei,
-                            viewport.height as gl::types::GLsizei);
-
-            if ctxt.state.viewport != viewport {
-                unsafe { ctxt.gl.Viewport(viewport.0, viewport.1, viewport.2, viewport.3); }
-                ctxt.state.viewport = viewport;
-            }
-
-        } else {
-            assert!(surface_dimensions.0 <= ctxt.capabilities.max_viewport_dims.0 as u32,
-                    "Viewport dimensions are too large");
-            assert!(surface_dimensions.1 <= ctxt.capabilities.max_viewport_dims.1 as u32,
-                    "Viewport dimensions are too large");
-
-            let viewport = (0, 0, surface_dimensions.0 as gl::types::GLsizei,
-                            surface_dimensions.1 as gl::types::GLsizei);
-
-            if ctxt.state.viewport != viewport {
-                unsafe { ctxt.gl.Viewport(viewport.0, viewport.1, viewport.2, viewport.3); }
-                ctxt.state.viewport = viewport;
-            }
-        }
-    }
+	/// Synchronizes the parmaeters with the current ctxt.state.
+	fn sync(&self, ctxt: &mut context::CommandContext, surface_dimensions: (u32, u32)) {
+		// depth function
+		match self.depth_function {
+			DepthFunction::Overwrite => unsafe {
+				if ctxt.state.enabled_depth_test {
+					ctxt.gl.Disable(gl::DEPTH_TEST);
+					ctxt.state.enabled_depth_test = false;
+				}
+			},
+			depth_function => unsafe {
+				let depth_function = depth_function.to_glenum();
+				if ctxt.state.depth_func != depth_function {
+					ctxt.gl.DepthFunc(depth_function);
+					ctxt.state.depth_func = depth_function;
+				}
+				if !ctxt.state.enabled_depth_test {
+					ctxt.gl.Enable(gl::DEPTH_TEST);
+					ctxt.state.enabled_depth_test = true;
+				}
+			}
+		}
+
+		// blending function
+		match self.blending_function {
+			Some(BlendingFunction::AlwaysReplace) => unsafe {
+				if ctxt.state.enabled_blend {
+					ctxt.gl.Disable(gl::BLEND);
+					ctxt.state.enabled_blend = false;
+				}
+			},
+			Some(BlendingFunction::LerpBySourceAlpha) => unsafe {
+				if ctxt.state.blend_func != (gl::SRC_ALPHA, gl::ONE_MINUS_SRC_ALPHA) {
+					ctxt.gl.BlendFunc(gl::SRC_ALPHA, gl::ONE_MINUS_SRC_ALPHA);
+					ctxt.state.blend_func = (gl::SRC_ALPHA, gl::ONE_MINUS_SRC_ALPHA);
+				}
+				if !ctxt.state.enabled_blend {
+					ctxt.gl.Enable(gl::BLEND);
+					ctxt.state.enabled_blend = true;
+				}
+			},
+			_ => ()
+		}
+
+		// line width
+		if let Some(line_width) = self.line_width {
+			if ctxt.state.line_width != line_width {
+				unsafe {
+					ctxt.gl.LineWidth(line_width);
+					ctxt.state.line_width = line_width;
+				}
+			}
+		}
+
+		// back-face culling
+		// note: we never change the value of `glFrontFace`, whose default is GL_CCW
+		//  that's why `CullClockWise` uses `GL_BACK` for example
+		match self.backface_culling {
+			BackfaceCullingMode::CullingDisabled => unsafe {
+				if ctxt.state.enabled_cull_face {
+					ctxt.gl.Disable(gl::CULL_FACE);
+					ctxt.state.enabled_cull_face = false;
+				}
+			},
+			BackfaceCullingMode::CullCounterClockWise => unsafe {
+				if !ctxt.state.enabled_cull_face {
+					ctxt.gl.Enable(gl::CULL_FACE);
+					ctxt.state.enabled_cull_face = true;
+				}
+				if ctxt.state.cull_face != gl::FRONT {
+					ctxt.gl.CullFace(gl::FRONT);
+					ctxt.state.cull_face = gl::FRONT;
+				}
+			},
+			BackfaceCullingMode::CullClockWise => unsafe {
+				if !ctxt.state.enabled_cull_face {
+					ctxt.gl.Enable(gl::CULL_FACE);
+					ctxt.state.enabled_cull_face = true;
+				}
+				if ctxt.state.cull_face != gl::BACK {
+					ctxt.gl.CullFace(gl::BACK);
+					ctxt.state.cull_face = gl::BACK;
+				}
+			},
+		}
+
+		// polygon mode
+		unsafe {
+			let polygon_mode = self.polygon_mode.to_glenum();
+			if ctxt.state.polygon_mode != polygon_mode {
+				ctxt.gl.PolygonMode(gl::FRONT_AND_BACK, polygon_mode);
+				ctxt.state.polygon_mode = polygon_mode;
+			}
+		}
+
+		// multisampling
+		if ctxt.state.enabled_multisample != self.multisampling {
+			unsafe {
+				if self.multisampling {
+					ctxt.gl.Enable(gl::MULTISAMPLE);
+					ctxt.state.enabled_multisample = true;
+				} else {
+					ctxt.gl.Disable(gl::MULTISAMPLE);
+					ctxt.state.enabled_multisample = false;
+				}
+			}
+		}
+
+		// viewport
+		if let Some(viewport) = self.viewport {
+			assert!(viewport.width <= ctxt.capabilities.max_viewport_dims.0 as u32,
+					"Viewport dimensions are too large");
+			assert!(viewport.height <= ctxt.capabilities.max_viewport_dims.1 as u32,
+					"Viewport dimensions are too large");
+
+			let viewport = (viewport.left as gl::types::GLint, viewport.bottom as gl::types::GLint,
+							viewport.width as gl::types::GLsizei,
+							viewport.height as gl::types::GLsizei);
+
+			if ctxt.state.viewport != viewport {
+				unsafe { ctxt.gl.Viewport(viewport.0, viewport.1, viewport.2, viewport.3); }
+				ctxt.state.viewport = viewport;
+			}
+
+		} else {
+			assert!(surface_dimensions.0 <= ctxt.capabilities.max_viewport_dims.0 as u32,
+					"Viewport dimensions are too large");
+			assert!(surface_dimensions.1 <= ctxt.capabilities.max_viewport_dims.1 as u32,
+					"Viewport dimensions are too large");
+
+			let viewport = (0, 0, surface_dimensions.0 as gl::types::GLsizei,
+							surface_dimensions.1 as gl::types::GLsizei);
+
+			if ctxt.state.viewport != viewport {
+				unsafe { ctxt.gl.Viewport(viewport.0, viewport.1, viewport.2, viewport.3); }
+				ctxt.state.viewport = viewport;
+			}
+		}
+	}
 }
 
 /// Area of a surface in pixels.
@@ -591,108 +586,108 @@
 /// In the OpenGL ecosystem, the (0,0) coordinate is at the bottom-left hand corner of the images.
 #[deriving(Show, Clone, Copy, Default, PartialEq, Eq)]
 pub struct Rect {
-    /// Number of pixels between the left border of the surface and the left border of
-    /// the rectangle.
-    pub left: u32,
-    /// Number of pixels between the bottom border of the surface and the bottom border
-    /// of the rectangle.
-    pub bottom: u32,
-    /// Width of the area in pixels.
-    pub width: u32,
-    /// Height of the area in pixels.
-    pub height: u32,
+	/// Number of pixels between the left border of the surface and the left border of
+	/// the rectangle.
+	pub left: u32,
+	/// Number of pixels between the bottom border of the surface and the bottom border
+	/// of the rectangle.
+	pub bottom: u32,
+	/// Width of the area in pixels.
+	pub width: u32,
+	/// Height of the area in pixels.
+	pub height: u32,
 }
 
 /// Object which can be drawn upon.
 pub trait Surface {
-    /// Clears the color components of the target.
-    fn clear_color(&mut self, red: f32, green: f32, blue: f32, alpha: f32);
-
-    /// Clears the depth component of the target.
-    fn clear_depth(&mut self, value: f32);
-
-    /// Clears the stencil component of the target.
-    fn clear_stencil(&mut self, value: int);
-
-    /// Returns the dimensions in pixels of the target.
-    fn get_dimensions(&self) -> (uint, uint);
-
-    /// Returns the number of bits of each pixel of the depth buffer.
-    ///
-    /// Returns `None` if there is no depth buffer.
-    fn get_depth_buffer_bits(&self) -> Option<u16>;
-
-    /// Returns true if the surface has a depth buffer available.
-    fn has_depth_buffer(&self) -> bool {
-        self.get_depth_buffer_bits().is_some()
-    }
-
-    /// Returns the number of bits of each pixel of the stencil buffer.
-    ///
-    /// Returns `None` if there is no stencil buffer.
-    fn get_stencil_buffer_bits(&self) -> Option<u16>;
-
-    /// Returns true if the surface has a stencil buffer available.
-    fn has_stencil_buffer(&self) -> bool {
-        self.get_stencil_buffer_bits().is_some()
-    }
-
-    /// Draws.
-    ///
-    /// # Panic
-    ///
-    /// - Panics if the requested depth function requires a depth buffer and none is attached.
-    /// - Panics if the type of some of the vertex source's attributes do not match the program's.
-    /// - Panics if a program's attribute is not in the vertex source (does *not* panic if a
-    ///   vertex's attribute is not used by the program).
-    /// - Panics if the viewport is larger than the dimensions supported by the hardware.
-    ///
-    fn draw<V, I, ID, U>(&mut self, &V, &I, program: &Program, uniforms: &U,
-        draw_parameters: &DrawParameters) where V: vertex_buffer::ToVerticesSource,
-        I: index_buffer::ToIndicesSource<ID>, U: uniforms::Uniforms;
-
-    /// Returns an opaque type that is used by the implementation of blit functions.
-    fn get_blit_helper(&self) -> BlitHelper;
-
-    /// Copies a rectangle of pixels from this surface to another surface.
-    ///
-    /// The `source_rect` defines the area of the source (`self`) that will be copied, and the
-    /// `target_rect` defines the area where the copied image will be pasted. If the source and
-    /// target areas don't have the same dimensions, the image will be resized to match.
-    /// The `filter` parameter is relevant only in this situation.
-    ///
-    /// It is possible for the source and the target to be the same surface. However if the
-    /// rectangles overlap, then the behavior is undefined.
-    ///
-    /// Note that there is no alpha blending, depth/stencil checking, etc. or anything ; this
-    /// function just copies pixels.
-    #[experimental = "The name will likely change"]
-    fn blit_color<S>(&self, source_rect: &Rect, target: &S, target_rect: &Rect,
-        filter: uniforms::MagnifySamplerFilter) where S: Surface
-    {
-        fbo::blit(self, target, gl::COLOR_BUFFER_BIT, source_rect, target_rect,
-            filter.to_glenum())
-    }
-
-    /// Copies the entire surface to a target surface. See `blit_color`.
-    #[experimental = "The name will likely change"]
-    fn blit_whole_color_to<S>(&self, target: &S, target_rect: &Rect,
-        filter: uniforms::MagnifySamplerFilter) where S: Surface
-    {
-        let src_dim = self.get_dimensions();
-        let src_rect = Rect { left: 0, bottom: 0, width: src_dim.0 as u32, height: src_dim.1 as u32 };
-        self.blit_color(&src_rect, target, target_rect, filter)
-    }
-
-    /// Copies the entire surface to the entire target. See `blit_color`.
-    #[experimental = "The name will likely change"]
-    fn fill<S>(&self, target: &S, filter: uniforms::MagnifySamplerFilter) where S: Surface {
-        let src_dim = self.get_dimensions();
-        let src_rect = Rect { left: 0, bottom: 0, width: src_dim.0 as u32, height: src_dim.1 as u32 };
-        let target_dim = target.get_dimensions();
-        let target_rect = Rect { left: 0, bottom: 0, width: target_dim.0 as u32, height: target_dim.1 as u32 };
-        self.blit_color(&src_rect, target, &target_rect, filter)
-    }
+	/// Clears the color components of the target.
+	fn clear_color(&mut self, red: f32, green: f32, blue: f32, alpha: f32);
+
+	/// Clears the depth component of the target.
+	fn clear_depth(&mut self, value: f32);
+
+	/// Clears the stencil component of the target.
+	fn clear_stencil(&mut self, value: int);
+
+	/// Returns the dimensions in pixels of the target.
+	fn get_dimensions(&self) -> (uint, uint);
+
+	/// Returns the number of bits of each pixel of the depth buffer.
+	///
+	/// Returns `None` if there is no depth buffer.
+	fn get_depth_buffer_bits(&self) -> Option<u16>;
+
+	/// Returns true if the surface has a depth buffer available.
+	fn has_depth_buffer(&self) -> bool {
+		self.get_depth_buffer_bits().is_some()
+	}
+
+	/// Returns the number of bits of each pixel of the stencil buffer.
+	///
+	/// Returns `None` if there is no stencil buffer.
+	fn get_stencil_buffer_bits(&self) -> Option<u16>;
+
+	/// Returns true if the surface has a stencil buffer available.
+	fn has_stencil_buffer(&self) -> bool {
+		self.get_stencil_buffer_bits().is_some()
+	}
+
+	/// Draws.
+	///
+	/// # Panic
+	///
+	/// - Panics if the requested depth function requires a depth buffer and none is attached.
+	/// - Panics if the type of some of the vertex source's attributes do not match the program's.
+	/// - Panics if a program's attribute is not in the vertex source (does *not* panic if a
+	///   vertex's attribute is not used by the program).
+	/// - Panics if the viewport is larger than the dimensions supported by the hardware.
+	///
+	fn draw<V, I, ID, U>(&mut self, &V, &I, program: &Program, uniforms: &U,
+		draw_parameters: &DrawParameters) where V: vertex_buffer::ToVerticesSource,
+		I: index_buffer::ToIndicesSource<ID>, U: uniforms::Uniforms;
+
+	/// Returns an opaque type that is used by the implementation of blit functions.
+	fn get_blit_helper(&self) -> BlitHelper;
+
+	/// Copies a rectangle of pixels from this surface to another surface.
+	///
+	/// The `source_rect` defines the area of the source (`self`) that will be copied, and the
+	/// `target_rect` defines the area where the copied image will be pasted. If the source and
+	/// target areas don't have the same dimensions, the image will be resized to match.
+	/// The `filter` parameter is relevant only in this situation.
+	///
+	/// It is possible for the source and the target to be the same surface. However if the
+	/// rectangles overlap, then the behavior is undefined.
+	///
+	/// Note that there is no alpha blending, depth/stencil checking, etc. or anything ; this
+	/// function just copies pixels.
+	#[experimental = "The name will likely change"]
+	fn blit_color<S>(&self, source_rect: &Rect, target: &S, target_rect: &Rect,
+		filter: uniforms::MagnifySamplerFilter) where S: Surface
+	{
+		fbo::blit(self, target, gl::COLOR_BUFFER_BIT, source_rect, target_rect,
+			filter.to_glenum())
+	}
+
+	/// Copies the entire surface to a target surface. See `blit_color`.
+	#[experimental = "The name will likely change"]
+	fn blit_whole_color_to<S>(&self, target: &S, target_rect: &Rect,
+		filter: uniforms::MagnifySamplerFilter) where S: Surface
+	{
+		let src_dim = self.get_dimensions();
+		let src_rect = Rect { left: 0, bottom: 0, width: src_dim.0 as u32, height: src_dim.1 as u32 };
+		self.blit_color(&src_rect, target, target_rect, filter)
+	}
+
+	/// Copies the entire surface to the entire target. See `blit_color`.
+	#[experimental = "The name will likely change"]
+	fn fill<S>(&self, target: &S, filter: uniforms::MagnifySamplerFilter) where S: Surface {
+		let src_dim = self.get_dimensions();
+		let src_rect = Rect { left: 0, bottom: 0, width: src_dim.0 as u32, height: src_dim.1 as u32 };
+		let target_dim = target.get_dimensions();
+		let target_rect = Rect { left: 0, bottom: 0, width: target_dim.0 as u32, height: target_dim.1 as u32 };
+		self.blit_color(&src_rect, target, &target_rect, filter)
+	}
 }
 
 #[doc(hidden)]
@@ -703,157 +698,157 @@
 /// The back- and front-buffers are swapped when the `Frame` is destroyed. This operation is
 /// instantaneous, even when vsync is enabled.
 pub struct Frame<'a> {
-    display: Arc<DisplayImpl>,
-    marker: std::kinds::marker::ContravariantLifetime<'a>,
-    dimensions: (uint, uint),
+	display: Arc<DisplayImpl>,
+	marker: std::kinds::marker::ContravariantLifetime<'a>,
+	dimensions: (uint, uint),
 }
 
 impl<'t> Frame<'t> {
-    /// Stop drawing and swap the buffers.
-    pub fn finish(self) {
-    }
+	/// Stop drawing and swap the buffers.
+	pub fn finish(self) {
+	}
 }
 
 impl<'t> Surface for Frame<'t> {
-    fn clear_color(&mut self, red: f32, green: f32, blue: f32, alpha: f32) {
-        fbo::clear_color(&self.display, None, red, green, blue, alpha)
-    }
-
-    fn clear_depth(&mut self, value: f32) {
-        fbo::clear_depth(&self.display, None, value)
-    }
-
-    fn clear_stencil(&mut self, value: int) {
-        fbo::clear_stencil(&self.display, None, value)
-    }
-
-    fn get_dimensions(&self) -> (uint, uint) {
-        self.dimensions
-    }
-
-    fn get_depth_buffer_bits(&self) -> Option<u16> {
-        self.display.context.capabilities().depth_bits
-    }
-
-    fn get_stencil_buffer_bits(&self) -> Option<u16> {
-        self.display.context.capabilities().stencil_bits
-    }
-
-    fn draw<V, I, ID, U>(&mut self, vertex_buffer: &V,
-                         index_buffer: &I, program: &Program, uniforms: &U,
-                         draw_parameters: &DrawParameters)
-                         where I: index_buffer::ToIndicesSource<ID>, U: uniforms::Uniforms,
-                         ID: index_buffer::Index, V: vertex_buffer::ToVerticesSource
-    {
-        use index_buffer::ToIndicesSource;
-
-        if draw_parameters.depth_function.requires_depth_buffer() && !self.has_depth_buffer() {
-            panic!("Requested a depth function but no depth buffer is attached");
-        }
-
-        if let Some(viewport) = draw_parameters.viewport {
-            assert!(viewport.width <= self.display.context.capabilities().max_viewport_dims.0
-                    as u32, "Viewport dimensions are too large");
-            assert!(viewport.height <= self.display.context.capabilities().max_viewport_dims.1
-                    as u32, "Viewport dimensions are too large");
-        }
-
-        fbo::draw(&self.display, None, vertex_buffer.to_vertices_source(),
-                  &index_buffer.to_indices_source(), program, uniforms, draw_parameters,
-                  (self.dimensions.0 as u32, self.dimensions.1 as u32))
-    }
-
-    fn get_blit_helper(&self) -> BlitHelper {
-        BlitHelper(&self.display, None)
-    }
+	fn clear_color(&mut self, red: f32, green: f32, blue: f32, alpha: f32) {
+		fbo::clear_color(&self.display, None, red, green, blue, alpha)
+	}
+
+	fn clear_depth(&mut self, value: f32) {
+		fbo::clear_depth(&self.display, None, value)
+	}
+
+	fn clear_stencil(&mut self, value: int) {
+		fbo::clear_stencil(&self.display, None, value)
+	}
+
+	fn get_dimensions(&self) -> (uint, uint) {
+		self.dimensions
+	}
+
+	fn get_depth_buffer_bits(&self) -> Option<u16> {
+		self.display.context.capabilities().depth_bits
+	}
+
+	fn get_stencil_buffer_bits(&self) -> Option<u16> {
+		self.display.context.capabilities().stencil_bits
+	}
+
+	fn draw<V, I, ID, U>(&mut self, vertex_buffer: &V,
+						 index_buffer: &I, program: &Program, uniforms: &U,
+						 draw_parameters: &DrawParameters)
+						 where I: index_buffer::ToIndicesSource<ID>, U: uniforms::Uniforms,
+						 ID: index_buffer::Index, V: vertex_buffer::ToVerticesSource
+	{
+		use index_buffer::ToIndicesSource;
+
+		if draw_parameters.depth_function.requires_depth_buffer() && !self.has_depth_buffer() {
+			panic!("Requested a depth function but no depth buffer is attached");
+		}
+
+		if let Some(viewport) = draw_parameters.viewport {
+			assert!(viewport.width <= self.display.context.capabilities().max_viewport_dims.0
+					as u32, "Viewport dimensions are too large");
+			assert!(viewport.height <= self.display.context.capabilities().max_viewport_dims.1
+					as u32, "Viewport dimensions are too large");
+		}
+
+		fbo::draw(&self.display, None, vertex_buffer.to_vertices_source(),
+				  &index_buffer.to_indices_source(), program, uniforms, draw_parameters,
+				  (self.dimensions.0 as u32, self.dimensions.1 as u32))
+	}
+
+	fn get_blit_helper(&self) -> BlitHelper {
+		BlitHelper(&self.display, None)
+	}
 }
 
 #[unsafe_destructor]
 impl<'t> Drop for Frame<'t> {
-    fn drop(&mut self) {
-        self.display.context.swap_buffers();
-    }
+	fn drop(&mut self) {
+		self.display.context.swap_buffers();
+	}
 }
 
 /// Objects that can build a `Display` object.
 pub trait DisplayBuild {
-    /// Build a context and a `Display` to draw on it.
-    ///
-    /// Performances a compatibility check to make sure that all core elements of glium
-    /// are supported by the implementation.
-    fn build_glium(self) -> Result<Display, GliumCreationError>;
+	/// Build a context and a `Display` to draw on it.
+	///
+	/// Performances a compatibility check to make sure that all core elements of glium
+	/// are supported by the implementation.
+	fn build_glium(self) -> Result<Display, GliumCreationError>;
 }
 
 /// Error that can happen while creating a glium display.
 #[deriving(Clone, Show, PartialEq, Eq)]
 pub enum GliumCreationError {
-    /// An error has happened while creating the glutin window or headless renderer.
-    GlutinCreationError(glutin::CreationError),
-
-    /// The OpenGL implementation is too old.
-    IncompatibleOpenGl(String),
+	/// An error has happened while creating the glutin window or headless renderer.
+	GlutinCreationError(glutin::CreationError),
+
+	/// The OpenGL implementation is too old.
+	IncompatibleOpenGl(String),
 }
 
 impl std::error::Error for GliumCreationError {
-    fn description(&self) -> &str {
-        match self {
-            &GliumCreationError::GlutinCreationError(_) => "Error while creating glutin window or headless renderer",
-            &GliumCreationError::IncompatibleOpenGl(_) => "The OpenGL implementation is too old to work with glium",
-        }
-    }
-
-    fn detail(&self) -> Option<String> {
-        match self {
-            &GliumCreationError::GlutinCreationError(_) => None,
-            &GliumCreationError::IncompatibleOpenGl(ref e) => Some(e.clone()),
-        }
-    }
-
-    fn cause(&self) -> Option<&std::error::Error> {
-        match self {
-            &GliumCreationError::GlutinCreationError(ref err) => Some(err as &std::error::Error),
-            &GliumCreationError::IncompatibleOpenGl(_) => None,
-        }
-    }
+	fn description(&self) -> &str {
+		match self {
+			&GliumCreationError::GlutinCreationError(_) => "Error while creating glutin window or headless renderer",
+			&GliumCreationError::IncompatibleOpenGl(_) => "The OpenGL implementation is too old to work with glium",
+		}
+	}
+
+	fn detail(&self) -> Option<String> {
+		match self {
+			&GliumCreationError::GlutinCreationError(_) => None,
+			&GliumCreationError::IncompatibleOpenGl(ref e) => Some(e.clone()),
+		}
+	}
+
+	fn cause(&self) -> Option<&std::error::Error> {
+		match self {
+			&GliumCreationError::GlutinCreationError(ref err) => Some(err as &std::error::Error),
+			&GliumCreationError::IncompatibleOpenGl(_) => None,
+		}
+	}
 }
 
 impl std::error::FromError<glutin::CreationError> for GliumCreationError {
-    fn from_error(err: glutin::CreationError) -> GliumCreationError {
-        GliumCreationError::GlutinCreationError(err)
-    }
+	fn from_error(err: glutin::CreationError) -> GliumCreationError {
+		GliumCreationError::GlutinCreationError(err)
+	}
 }
 
 impl<'a> DisplayBuild for glutin::WindowBuilder<'a> {
-    fn build_glium(self) -> Result<Display, GliumCreationError> {
-        let context = try!(context::Context::new_from_window(self, None));
-
-        Ok(Display {
-            context: Arc::new(DisplayImpl {
-                context: context,
-                debug_callback: Mutex::new(None),
-                framebuffer_objects: Mutex::new(HashMap::new()),
-                vertex_array_objects: Mutex::new(HashMap::new()),
-                samplers: Mutex::new(HashMap::new()),
-            }),
-        })
-    }
+	fn build_glium(self) -> Result<Display, GliumCreationError> {
+		let context = try!(context::Context::new_from_window(self, None));
+
+		Ok(Display {
+			context: Arc::new(DisplayImpl {
+				context: context,
+				debug_callback: Mutex::new(None),
+				framebuffer_objects: Mutex::new(HashMap::new()),
+				vertex_array_objects: Mutex::new(HashMap::new()),
+				samplers: Mutex::new(HashMap::new()),
+			}),
+		})
+	}
 }
 
 #[cfg(feature = "headless")]
 impl DisplayBuild for glutin::HeadlessRendererBuilder {
-    fn build_glium(self) -> Result<Display, GliumCreationError> {
-        let context = try!(context::Context::new_from_headless(self));
-
-        Ok(Display {
-            context: Arc::new(DisplayImpl {
-                context: context,
-                debug_callback: Mutex::new(None),
-                framebuffer_objects: Mutex::new(HashMap::new()),
-                vertex_array_objects: Mutex::new(HashMap::new()),
-                samplers: Mutex::new(HashMap::new()),
-            }),
-        })
-    }
+	fn build_glium(self) -> Result<Display, GliumCreationError> {
+		let context = try!(context::Context::new_from_headless(self));
+
+		Ok(Display {
+			context: Arc::new(DisplayImpl {
+				context: context,
+				debug_callback: Mutex::new(None),
+				framebuffer_objects: Mutex::new(HashMap::new()),
+				vertex_array_objects: Mutex::new(HashMap::new()),
+				samplers: Mutex::new(HashMap::new()),
+			}),
+		})
+	}
 }
 
 /// The main object of this library. Controls the whole display.
@@ -863,353 +858,353 @@
 ///  your program and between threads.
 #[deriving(Clone)]
 pub struct Display {
-    context: Arc<DisplayImpl>,
+	context: Arc<DisplayImpl>,
 }
 
 struct DisplayImpl {
-    // contains everything related to the current context and its state
-    context: context::Context,
-
-    // the callback used for debug messages
-    debug_callback: Mutex<Option<Box<FnMut(String, debug::Source, debug::MessageType, debug::Severity)
-                                     + Send + Sync>>>,
-
-    // we maintain a list of FBOs
-    // when something requirering a FBO is drawn, we look for an existing one in this hashmap
-    framebuffer_objects: Mutex<HashMap<fbo::FramebufferAttachments,
-                                       fbo::FrameBufferObject>>,
-
-    // we maintain a list of VAOs for each vertexbuffer-indexbuffer-program association
-    // the key is a (vertexbuffer, program)
-    vertex_array_objects: Mutex<HashMap<(gl::types::GLuint, gl::types::GLuint, gl::types::GLuint),
-                                        vertex_array_object::VertexArrayObject>>,
-
-    // we maintain a list of samplers for each possible behavior
-    samplers: Mutex<HashMap<uniforms::SamplerBehavior, uniforms::SamplerObject>>,
+	// contains everything related to the current context and its state
+	context: context::Context,
+
+	// the callback used for debug messages
+	debug_callback: Mutex<Option<Box<FnMut(String, debug::Source, debug::MessageType, debug::Severity)
+									 + Send + Sync>>>,
+
+	// we maintain a list of FBOs
+	// when something requirering a FBO is drawn, we look for an existing one in this hashmap
+	framebuffer_objects: Mutex<HashMap<fbo::FramebufferAttachments,
+									   fbo::FrameBufferObject>>,
+
+	// we maintain a list of VAOs for each vertexbuffer-indexbuffer-program association
+	// the key is a (vertexbuffer, program)
+	vertex_array_objects: Mutex<HashMap<(gl::types::GLuint, gl::types::GLuint, gl::types::GLuint),
+										vertex_array_object::VertexArrayObject>>,
+
+	// we maintain a list of samplers for each possible behavior
+	samplers: Mutex<HashMap<uniforms::SamplerBehavior, uniforms::SamplerObject>>,
 }
 
 impl Display {
-    /// Reads all events received by the window.
-    pub fn poll_events(&self) -> Vec<glutin::Event> {
-        self.context.context.recv()
-    }
-
-    /// Returns the dimensions of the main framebuffer.
-    pub fn get_framebuffer_dimensions(&self) -> (uint, uint) {
-        self.context.context.get_framebuffer_dimensions()
-    }
-
-    /// Start drawing on the backbuffer.
-    ///
-    /// This function returns a `Frame` which can be used to draw on it. When the `Frame` is
-    /// destroyed, the buffers are swapped.
-    ///
-    /// Note that destroying a `Frame` is immediate, even if vsync is enabled.
-    pub fn draw(&self) -> Frame {
-        Frame {
-            display: self.context.clone(),
-            marker: std::kinds::marker::ContravariantLifetime,
-            dimensions: self.get_framebuffer_dimensions(),
-        }
-    }
-
-    /// Returns the maximum value that can be used for anisotropic filtering, or `None`
-    /// if the hardware doesn't support it.
-    pub fn get_max_anisotropy_support(&self) -> Option<u16> {
-        self.context.context.capabilities().max_texture_max_anisotropy.map(|v| v as u16)
-    }
-
-    /// Returns the maximum dimensions of the viewport that you can pass when drawing.
-    ///
-    /// Glium will panic if you request a larger viewport.
-    pub fn get_max_viewport_dimensions(&self) -> (u32, u32) {
-        let d = self.context.context.capabilities().max_viewport_dims;
-        (d.0 as u32, d.1 as u32)
-    }
-
-    /// Releases the shader compiler, indicating that no new programs will be created for a while.
-    ///
-    /// # Features
-    ///
-    /// This method is always available, but is a no-op if it's not available in
-    /// the implementation.
-    pub fn release_shader_compiler(&self) {
-        self.context.context.exec(move |: ctxt| {
-            unsafe {
-                if ctxt.opengl_es || ctxt.version >= &context::GlVersion(4, 1) {
-                    ctxt.gl.ReleaseShaderCompiler();
-                }
-            }
-        });
-    }
-
-    /// Returns an estimate of the amount of video memory available in bytes.
-    ///
-    /// Returns `None` if no estimate is available.
-    pub fn get_free_video_memory(&self) -> Option<uint> {
-        let (tx, rx) = channel();
-
-        self.context.context.exec(move |: ctxt| {
-            unsafe {
-                use std::mem;
-                let mut value: [gl::types::GLint, ..4] = mem::uninitialized();
-
-                let value = if ctxt.extensions.gl_nvx_gpu_memory_info {
-                    ctxt.gl.GetIntegerv(gl::GPU_MEMORY_INFO_CURRENT_AVAILABLE_VIDMEM_NVX,
-                                   &mut value[0]);
-                    Some(value[0])
-
-                } else if ctxt.extensions.gl_ati_meminfo {
-                    ctxt.gl.GetIntegerv(gl::TEXTURE_FREE_MEMORY_ATI, &mut value[0]);
-                    Some(value[0])
-
-                } else {
-                    None
-                };
-
-                tx.send(value);
-            }
-        });
-
-        rx.recv().map(|v| v as uint * 1024)
-    }
-
-    /// Sets the callback to use when an OpenGL debug message is generated.
-    ///
-    /// **Important**: some contexts don't support debug output, in which case this function will
-    /// act as a no-op. Even if the context does support them, you are not guaranteed to get any.
-    /// Debug messages are just a convenience and are not reliable.
-    #[experimental = "The API will probably change"]
-    pub fn set_debug_callback<F>(&self, callback: F)
-        where F: FnMut(String, debug::Source, debug::MessageType, debug::Severity) + Send + Sync
-    {
-        self.set_debug_callback_impl(callback, false);
-    }
-
-    /// Sets the callback to use when an OpenGL debug message is generated.
-    ///
-    /// Contrary to `set_debug_callback`, the callback is called synchronously.
-    #[experimental = "The API will probably change"]
-    pub unsafe fn set_debug_callback_sync<F>(&self, callback: F)
-        where F: FnMut(String, debug::Source, debug::MessageType, debug::Severity) + Send + Sync
-    {
-        self.set_debug_callback_impl(callback, true);
-    }
-
-    fn set_debug_callback_impl<F>(&self, callback: F, sync: bool)
-        where F: FnMut(String, debug::Source, debug::MessageType, debug::Severity) + Send + Sync
-    {
-        // changing the callback
-        {
-            let mut cb = self.context.debug_callback.lock();
-            *cb = Some(box callback as Box<FnMut(String, debug::Source, debug::MessageType,
-                                                 debug::Severity)
-                                           + Send + Sync>);
-        }
-
-        // this is the C callback
-        extern "system" fn callback_wrapper(source: gl::types::GLenum, ty: gl::types::GLenum,
-            id: gl::types::GLuint, severity: gl::types::GLenum, _length: gl::types::GLsizei,
-            message: *const gl::types::GLchar, user_param: *mut libc::c_void)
-        {
-            use std::c_str::CString;
-            use std::num::FromPrimitive;
-
-            unsafe {
-                let user_param = user_param as *mut DisplayImpl;
-                let user_param = user_param.as_mut().unwrap();
-
-                let message = CString::new(message, false);
-                let message = message.as_str().unwrap_or("<message was not utf-8>");
-
-                let ref mut callback = user_param.debug_callback;
-                let mut callback = callback.lock();
-                let callback = callback.deref_mut();
-
-                if let &Some(ref mut callback) = callback {
-                    callback.call_mut((message.to_string(),
-                        FromPrimitive::from_uint(source as uint).unwrap_or(debug::Source::OtherSource),
-                        FromPrimitive::from_uint(ty as uint).unwrap_or(debug::MessageType::Other),
-                        FromPrimitive::from_uint(severity as uint).unwrap_or(debug::Severity::Notification)));
-                }
-            }
-        }
-
-        // SAFETY NOTICE: we pass a raw pointer to the `DisplayImpl`
-        let ptr: &DisplayImpl = self.context.deref();
-        let ptr = ptr as *const DisplayImpl;
-
-        // enabling the callback
-        self.context.context.exec(move |: ctxt| {
-            unsafe {
-                if ctxt.version >= &context::GlVersion(4,5) || ctxt.extensions.gl_khr_debug {
-                    if ctxt.state.enabled_debug_output_synchronous != sync {
-                        if sync {
-                            ctxt.gl.Enable(gl::DEBUG_OUTPUT_SYNCHRONOUS);
-                            ctxt.state.enabled_debug_output_synchronous = true;
-                        } else {
-                            ctxt.gl.Disable(gl::DEBUG_OUTPUT_SYNCHRONOUS);
-                            ctxt.state.enabled_debug_output_synchronous = false;
-                        }
-                    }
-
-                    // TODO: with GLES, the GL_KHR_debug function has a `KHR` suffix
-                    //       but with GL only, it doesn't have one
-                    ctxt.gl.DebugMessageCallback(callback_wrapper, ptr as *const libc::c_void);
-                    ctxt.gl.DebugMessageControl(gl::DONT_CARE, gl::DONT_CARE, gl::DONT_CARE, 0,
-                        std::ptr::null(), gl::TRUE);
-
-                    if ctxt.state.enabled_debug_output != Some(true) {
-                        ctxt.gl.Enable(gl::DEBUG_OUTPUT);
-                        ctxt.state.enabled_debug_output = Some(true);
-                    }
-                }
-            }
-        });
-    }
-
-    /// Reads the content of the front buffer.
-    ///
-    /// You will only see the data that has finished being drawn.
-    ///
-    /// This function can return any type that implements `Texture2dData`.
-    ///
-    /// ## Example
-    ///
-    /// ```noçrun
-    /// # extern crate glium;
-    /// # extern crate glutin;
-    /// # use glium::DisplayBuild;
-    /// # fn main() {
-    /// # let display: glium::Display = unsafe { ::std::mem::uninitialized() };
-    /// let pixels: Vec<Vec<(u8, u8, u8)>> = display.read_front_buffer();
-    /// # }
-    /// ```
-    pub fn read_front_buffer<P, T>(&self) -> T          // TODO: remove Clone for P
-        where P: texture::PixelValue + Clone + Send, T: texture::Texture2dData<P>
-    {
-        use std::mem;
-
-        let dimensions = self.get_framebuffer_dimensions();
-        let pixels_count = dimensions.0 * dimensions.1;
-
-        let pixels_size = texture::Texture2dData::get_format(None::<T>).get_size();
-        let (format, gltype) = texture::Texture2dData::get_format(None::<T>).to_gl_enum();
-
-        let (tx, rx) = channel();
-        self.context.context.exec(move |: ctxt| {
-            unsafe {
-                // unbinding framebuffers
-                if ctxt.state.read_framebuffer != 0 {
-                    if ctxt.version >= &context::GlVersion(3, 0) {
-                        ctxt.gl.BindFramebuffer(gl::READ_FRAMEBUFFER, 0);
-                        ctxt.state.read_framebuffer = 0;
-                    } else {
-                        ctxt.gl.BindFramebufferEXT(gl::FRAMEBUFFER_EXT, 0);
-                        ctxt.state.draw_framebuffer = 0;
-                        ctxt.state.read_framebuffer = 0;
-                    }
-                }
-
-                // adjusting glReadBuffer
-                if ctxt.state.default_framebuffer_read != Some(gl::FRONT_LEFT) {
-                    ctxt.gl.ReadBuffer(gl::FRONT_LEFT);
-                    ctxt.state.default_framebuffer_read = Some(gl::FRONT_LEFT);
-                }
-
-                // reading
-                let total_data_size = pixels_count * pixels_size / mem::size_of::<P>();
-                let mut data: Vec<P> = Vec::with_capacity(total_data_size);
-                ctxt.gl.ReadPixels(0, 0, dimensions.0 as gl::types::GLint,
-                    dimensions.1 as gl::types::GLint, format, gltype,
-                    data.as_mut_ptr() as *mut libc::c_void);
-                data.set_len(total_data_size);
-                tx.send(data);
-            }
-        });
-
-        let data = rx.recv();
-        texture::Texture2dData::from_vec(data, dimensions.0 as u32)
-    }
-
-    /// Asserts that there are no OpenGL error pending.
-    ///
-    /// This function is supposed to be used in tests.
-    pub fn assert_no_error(&self) {
-        let (tx, rx) = channel();
-
-        self.context.context.exec(move |: ctxt| {
-            tx.send(get_gl_error(ctxt));
-        });
-
-        match rx.recv() {
-            Some(msg) => panic!("{}", msg),
-            None => ()
-        };
-    }
-
-    /// Waits until all the previous commands have finished being executed.
-    ///
-    /// When you execute OpenGL functions, they are not executed immediatly. Instead they are
-    /// put in a queue. This function waits until all commands have finished being executed and
-    /// the queue is empty.
-    ///
-    /// **You don't need to call this function manually, except when running benchmarks.**
-    pub fn synchronize(&self) {
-        let (tx, rx) = channel();
-
-        self.context.context.exec(move |: ctxt| {
-            unsafe { ctxt.gl.Finish(); }
-            tx.send(());
-        });
-
-        rx.recv();
-    }
+	/// Reads all events received by the window.
+	pub fn poll_events(&self) -> Vec<glutin::Event> {
+		self.context.context.recv()
+	}
+
+	/// Returns the dimensions of the main framebuffer.
+	pub fn get_framebuffer_dimensions(&self) -> (uint, uint) {
+		self.context.context.get_framebuffer_dimensions()
+	}
+
+	/// Start drawing on the backbuffer.
+	///
+	/// This function returns a `Frame` which can be used to draw on it. When the `Frame` is
+	/// destroyed, the buffers are swapped.
+	///
+	/// Note that destroying a `Frame` is immediate, even if vsync is enabled.
+	pub fn draw(&self) -> Frame {
+		Frame {
+			display: self.context.clone(),
+			marker: std::kinds::marker::ContravariantLifetime,
+			dimensions: self.get_framebuffer_dimensions(),
+		}
+	}
+
+	/// Returns the maximum value that can be used for anisotropic filtering, or `None`
+	/// if the hardware doesn't support it.
+	pub fn get_max_anisotropy_support(&self) -> Option<u16> {
+		self.context.context.capabilities().max_texture_max_anisotropy.map(|v| v as u16)
+	}
+
+	/// Returns the maximum dimensions of the viewport that you can pass when drawing.
+	///
+	/// Glium will panic if you request a larger viewport.
+	pub fn get_max_viewport_dimensions(&self) -> (u32, u32) {
+		let d = self.context.context.capabilities().max_viewport_dims;
+		(d.0 as u32, d.1 as u32)
+	}
+
+	/// Releases the shader compiler, indicating that no new programs will be created for a while.
+	///
+	/// # Features
+	///
+	/// This method is always available, but is a no-op if it's not available in
+	/// the implementation.
+	pub fn release_shader_compiler(&self) {
+		self.context.context.exec(move |: ctxt| {
+			unsafe {
+				if ctxt.opengl_es || ctxt.version >= &context::GlVersion(4, 1) {
+					ctxt.gl.ReleaseShaderCompiler();
+				}
+			}
+		});
+	}
+
+	/// Returns an estimate of the amount of video memory available in bytes.
+	///
+	/// Returns `None` if no estimate is available.
+	pub fn get_free_video_memory(&self) -> Option<uint> {
+		let (tx, rx) = channel();
+
+		self.context.context.exec(move |: ctxt| {
+			unsafe {
+				use std::mem;
+				let mut value: [gl::types::GLint, ..4] = mem::uninitialized();
+
+				let value = if ctxt.extensions.gl_nvx_gpu_memory_info {
+					ctxt.gl.GetIntegerv(gl::GPU_MEMORY_INFO_CURRENT_AVAILABLE_VIDMEM_NVX,
+								   &mut value[0]);
+					Some(value[0])
+
+				} else if ctxt.extensions.gl_ati_meminfo {
+					ctxt.gl.GetIntegerv(gl::TEXTURE_FREE_MEMORY_ATI, &mut value[0]);
+					Some(value[0])
+
+				} else {
+					None
+				};
+
+				tx.send(value);
+			}
+		});
+
+		rx.recv().map(|v| v as uint * 1024)
+	}
+
+	/// Sets the callback to use when an OpenGL debug message is generated.
+	///
+	/// **Important**: some contexts don't support debug output, in which case this function will
+	/// act as a no-op. Even if the context does support them, you are not guaranteed to get any.
+	/// Debug messages are just a convenience and are not reliable.
+	#[experimental = "The API will probably change"]
+	pub fn set_debug_callback<F>(&self, callback: F)
+		where F: FnMut(String, debug::Source, debug::MessageType, debug::Severity) + Send + Sync
+	{
+		self.set_debug_callback_impl(callback, false);
+	}
+
+	/// Sets the callback to use when an OpenGL debug message is generated.
+	///
+	/// Contrary to `set_debug_callback`, the callback is called synchronously.
+	#[experimental = "The API will probably change"]
+	pub unsafe fn set_debug_callback_sync<F>(&self, callback: F)
+		where F: FnMut(String, debug::Source, debug::MessageType, debug::Severity) + Send + Sync
+	{
+		self.set_debug_callback_impl(callback, true);
+	}
+
+	fn set_debug_callback_impl<F>(&self, callback: F, sync: bool)
+		where F: FnMut(String, debug::Source, debug::MessageType, debug::Severity) + Send + Sync
+	{
+		// changing the callback
+		{
+			let mut cb = self.context.debug_callback.lock();
+			*cb = Some(box callback as Box<FnMut(String, debug::Source, debug::MessageType,
+												 debug::Severity)
+										   + Send + Sync>);
+		}
+
+		// this is the C callback
+		extern "system" fn callback_wrapper(source: gl::types::GLenum, ty: gl::types::GLenum,
+			id: gl::types::GLuint, severity: gl::types::GLenum, _length: gl::types::GLsizei,
+			message: *const gl::types::GLchar, user_param: *mut libc::c_void)
+		{
+			use std::c_str::CString;
+			use std::num::FromPrimitive;
+
+			unsafe {
+				let user_param = user_param as *mut DisplayImpl;
+				let user_param = user_param.as_mut().unwrap();
+
+				let message = CString::new(message, false);
+				let message = message.as_str().unwrap_or("<message was not utf-8>");
+
+				let ref mut callback = user_param.debug_callback;
+				let mut callback = callback.lock();
+				let callback = callback.deref_mut();
+
+				if let &Some(ref mut callback) = callback {
+					callback.call_mut((message.to_string(),
+						FromPrimitive::from_uint(source as uint).unwrap_or(debug::Source::OtherSource),
+						FromPrimitive::from_uint(ty as uint).unwrap_or(debug::MessageType::Other),
+						FromPrimitive::from_uint(severity as uint).unwrap_or(debug::Severity::Notification)));
+				}
+			}
+		}
+
+		// SAFETY NOTICE: we pass a raw pointer to the `DisplayImpl`
+		let ptr: &DisplayImpl = self.context.deref();
+		let ptr = ptr as *const DisplayImpl;
+
+		// enabling the callback
+		self.context.context.exec(move |: ctxt| {
+			unsafe {
+				if ctxt.version >= &context::GlVersion(4,5) || ctxt.extensions.gl_khr_debug {
+					if ctxt.state.enabled_debug_output_synchronous != sync {
+						if sync {
+							ctxt.gl.Enable(gl::DEBUG_OUTPUT_SYNCHRONOUS);
+							ctxt.state.enabled_debug_output_synchronous = true;
+						} else {
+							ctxt.gl.Disable(gl::DEBUG_OUTPUT_SYNCHRONOUS);
+							ctxt.state.enabled_debug_output_synchronous = false;
+						}
+					}
+
+					// TODO: with GLES, the GL_KHR_debug function has a `KHR` suffix
+					//       but with GL only, it doesn't have one
+					ctxt.gl.DebugMessageCallback(callback_wrapper, ptr as *const libc::c_void);
+					ctxt.gl.DebugMessageControl(gl::DONT_CARE, gl::DONT_CARE, gl::DONT_CARE, 0,
+						std::ptr::null(), gl::TRUE);
+
+					if ctxt.state.enabled_debug_output != Some(true) {
+						ctxt.gl.Enable(gl::DEBUG_OUTPUT);
+						ctxt.state.enabled_debug_output = Some(true);
+					}
+				}
+			}
+		});
+	}
+
+	/// Reads the content of the front buffer.
+	///
+	/// You will only see the data that has finished being drawn.
+	///
+	/// This function can return any type that implements `Texture2dData`.
+	///
+	/// ## Example
+	///
+	/// ```noçrun
+	/// # extern crate glium;
+	/// # extern crate glutin;
+	/// # use glium::DisplayBuild;
+	/// # fn main() {
+	/// # let display: glium::Display = unsafe { ::std::mem::uninitialized() };
+	/// let pixels: Vec<Vec<(u8, u8, u8)>> = display.read_front_buffer();
+	/// # }
+	/// ```
+	pub fn read_front_buffer<P, T>(&self) -> T          // TODO: remove Clone for P
+		where P: texture::PixelValue + Clone + Send, T: texture::Texture2dData<P>
+	{
+		use std::mem;
+
+		let dimensions = self.get_framebuffer_dimensions();
+		let pixels_count = dimensions.0 * dimensions.1;
+
+		let pixels_size = texture::Texture2dData::get_format(None::<T>).get_size();
+		let (format, gltype) = texture::Texture2dData::get_format(None::<T>).to_gl_enum();
+
+		let (tx, rx) = channel();
+		self.context.context.exec(move |: ctxt| {
+			unsafe {
+				// unbinding framebuffers
+				if ctxt.state.read_framebuffer != 0 {
+					if ctxt.version >= &context::GlVersion(3, 0) {
+						ctxt.gl.BindFramebuffer(gl::READ_FRAMEBUFFER, 0);
+						ctxt.state.read_framebuffer = 0;
+					} else {
+						ctxt.gl.BindFramebufferEXT(gl::FRAMEBUFFER_EXT, 0);
+						ctxt.state.draw_framebuffer = 0;
+						ctxt.state.read_framebuffer = 0;
+					}
+				}
+
+				// adjusting glReadBuffer
+				if ctxt.state.default_framebuffer_read != Some(gl::FRONT_LEFT) {
+					ctxt.gl.ReadBuffer(gl::FRONT_LEFT);
+					ctxt.state.default_framebuffer_read = Some(gl::FRONT_LEFT);
+				}
+
+				// reading
+				let total_data_size = pixels_count * pixels_size / mem::size_of::<P>();
+				let mut data: Vec<P> = Vec::with_capacity(total_data_size);
+				ctxt.gl.ReadPixels(0, 0, dimensions.0 as gl::types::GLint,
+					dimensions.1 as gl::types::GLint, format, gltype,
+					data.as_mut_ptr() as *mut libc::c_void);
+				data.set_len(total_data_size);
+				tx.send(data);
+			}
+		});
+
+		let data = rx.recv();
+		texture::Texture2dData::from_vec(data, dimensions.0 as u32)
+	}
+
+	/// Asserts that there are no OpenGL error pending.
+	///
+	/// This function is supposed to be used in tests.
+	pub fn assert_no_error(&self) {
+		let (tx, rx) = channel();
+
+		self.context.context.exec(move |: ctxt| {
+			tx.send(get_gl_error(ctxt));
+		});
+
+		match rx.recv() {
+			Some(msg) => panic!("{}", msg),
+			None => ()
+		};
+	}
+
+	/// Waits until all the previous commands have finished being executed.
+	///
+	/// When you execute OpenGL functions, they are not executed immediatly. Instead they are
+	/// put in a queue. This function waits until all commands have finished being executed and
+	/// the queue is empty.
+	///
+	/// **You don't need to call this function manually, except when running benchmarks.**
+	pub fn synchronize(&self) {
+		let (tx, rx) = channel();
+
+		self.context.context.exec(move |: ctxt| {
+			unsafe { ctxt.gl.Finish(); }
+			tx.send(());
+		});
+
+		rx.recv();
+	}
 }
 
 // this destructor is here because objects in `Display` contain an `Arc<DisplayImpl>`,
 // which would lead to a leak
 impl Drop for DisplayImpl {
-    fn drop(&mut self) {
-        // disabling callback, to avoid
-        self.context.exec(move |: ctxt| {
-            unsafe {
-                if ctxt.state.enabled_debug_output != Some(false) {
-                    ctxt.gl.Disable(gl::DEBUG_OUTPUT);
-                    ctxt.state.enabled_debug_output = Some(false);
-                    ctxt.gl.Finish();
-                }
-            }
-        });
-
-        {
-            let mut fbos = self.framebuffer_objects.lock();
-            fbos.clear();
-        }
-
-        {
-            let mut vaos = self.vertex_array_objects.lock();
-            vaos.clear();
-        }
-
-        {
-            let mut samplers = self.samplers.lock();
-            samplers.clear();
-        }
-    }
+	fn drop(&mut self) {
+		// disabling callback, to avoid
+		self.context.exec(move |: ctxt| {
+			unsafe {
+				if ctxt.state.enabled_debug_output != Some(false) {
+					ctxt.gl.Disable(gl::DEBUG_OUTPUT);
+					ctxt.state.enabled_debug_output = Some(false);
+					ctxt.gl.Finish();
+				}
+			}
+		});
+
+		{
+			let mut fbos = self.framebuffer_objects.lock();
+			fbos.clear();
+		}
+
+		{
+			let mut vaos = self.vertex_array_objects.lock();
+			vaos.clear();
+		}
+
+		{
+			let mut samplers = self.samplers.lock();
+			samplers.clear();
+		}
+	}
 }
 
 #[allow(dead_code)]
 fn get_gl_error(ctxt: context::CommandContext) -> Option<&'static str> {
-    match unsafe { ctxt.gl.GetError() } {
-        gl::NO_ERROR => None,
-        gl::INVALID_ENUM => Some("GL_INVALID_ENUM"),
-        gl::INVALID_VALUE => Some("GL_INVALID_VALUE"),
-        gl::INVALID_OPERATION => Some("GL_INVALID_OPERATION"),
-        gl::INVALID_FRAMEBUFFER_OPERATION => Some("GL_INVALID_FRAMEBUFFER_OPERATION"),
-        gl::OUT_OF_MEMORY => Some("GL_OUT_OF_MEMORY"),
-        /*gl::STACK_UNDERFLOW => Some("GL_STACK_UNDERFLOW"),
-        gl::STACK_OVERFLOW => Some("GL_STACK_OVERFLOW"),*/
-        _ => Some("Unknown glGetError return value")
-    }
+	match unsafe { ctxt.gl.GetError() } {
+		gl::NO_ERROR => None,
+		gl::INVALID_ENUM => Some("GL_INVALID_ENUM"),
+		gl::INVALID_VALUE => Some("GL_INVALID_VALUE"),
+		gl::INVALID_OPERATION => Some("GL_INVALID_OPERATION"),
+		gl::INVALID_FRAMEBUFFER_OPERATION => Some("GL_INVALID_FRAMEBUFFER_OPERATION"),
+		gl::OUT_OF_MEMORY => Some("GL_OUT_OF_MEMORY"),
+		/*gl::STACK_UNDERFLOW => Some("GL_STACK_UNDERFLOW"),
+		gl::STACK_OVERFLOW => Some("GL_STACK_OVERFLOW"),*/
+		_ => Some("Unknown glGetError return value")
+	}
 }